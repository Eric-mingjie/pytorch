--- conflicted
+++ resolved
@@ -756,6 +756,8 @@
 
         self.assertEqual(out.is_nested, True)
 
+
+
     def test_script_encoder_subclass(self, device):
         class MyCustomLayer(nn.TransformerEncoderLayer):
             pass
@@ -764,6 +766,81 @@
             MyCustomLayer(d_model=256, nhead=8), num_layers=6
         ).to(device=device)
         torch.jit.script(encoder)
+
+    # brazenly adapted from test_transformerencoderlayer_src_mask to test execution of
+    # torchscripted transformerencoderlayer subclass
+    def test_transformerencoderlayer_subclass(self, device):
+        class MyCustomLayer(nn.TransformerEncoderLayer):
+            pass
+
+        nhead = 4
+        batch_size = 2
+        seqlen = 4
+        d_model = 8
+        dim_feedforward = 32
+
+        model = MyCustomLayer(
+            d_model=d_model,
+            nhead=nhead,
+            dim_feedforward=dim_feedforward,
+            batch_first=True).to(device)
+        script_model = torch.jit.script(model)
+
+        src = torch.rand(batch_size, seqlen, d_model).to(device)  # bs, seqlen, d_model
+        src_mask = torch.zeros(seqlen, seqlen).to(torch.bool).to(device)
+
+        torch.manual_seed(42)
+        result = model(src, src_mask=src_mask)
+        torch.manual_seed(42)
+        scripted_result = script_model(src, src_mask=src_mask)
+        self.assertEqual(result, scripted_result)
+
+        model.eval()
+        script_model = torch.jit.script(model)
+
+        with torch.no_grad():
+            result = model(src, src_mask=src_mask)
+            scripted_result = script_model(src, src_mask=src_mask)
+            self.assertEqual(result, scripted_result)
+
+
+    def test_transformerencoderlayer_subclass_model(self, device):
+        class MyCustomLayer(nn.TransformerEncoderLayer):
+            pass
+
+        nhead = 4
+        batch_size = 2
+        seqlen = 4
+        d_model = 8
+        dim_feedforward = 32
+
+        layer = MyCustomLayer(
+            d_model=d_model,
+            nhead=nhead,
+            dim_feedforward=dim_feedforward,
+            batch_first=True)
+        model = nn.TransformerEncoder(
+            layer, num_layers=6
+        ).to(device=device)
+        script_model = torch.jit.script(model)
+
+        src = torch.rand(batch_size, seqlen, d_model).to(device)  # bs, seqlen, d_model
+        src_mask = torch.zeros(seqlen, seqlen).to(torch.bool).to(device)
+
+        torch.manual_seed(42)
+        result = model(src, mask=src_mask)
+        torch.manual_seed(42)
+        scripted_result = script_model(src, mask=src_mask)
+        self.assertEqual(result, scripted_result)
+
+        model.eval()
+        script_model = torch.jit.script(model)
+
+        with torch.no_grad():
+            result = model(src, mask=src_mask)
+            scripted_result = script_model(src, mask=src_mask)
+            self.assertEqual(result, scripted_result)
+
 
     @onlyCUDA
     @unittest.skipIf(not TEST_FAIRSEQ, "Fairseq not found")
@@ -1065,7 +1142,7 @@
         ).to(torch.bool)
 
         mock_layer = MagicMock(torch.nn.MultiheadAttention(E, H), return_value=inputs)
-        encoder.layers[0] = mock_layer
+        encoder.layers[1] = mock_layer
         outputs = encoder(inputs, mask=causal_mask)
         mock_layer.assert_called_with(ANY, src_mask=ANY, is_causal=True, src_key_padding_mask=ANY)
 
@@ -1237,13 +1314,8 @@
                 q, k, v, None, 0.0, False))
 
     @onlyCUDA
-    @unittest.skipIf(not PLATFORM_SUPPORTS_FUSED_SDPA, "Does not support fused scaled dot product attention")
-    @parametrize(
-        "kernel",
-        [SDPBackend.FLASH_ATTENTION, SDPBackend.EFFICIENT_ATTENTION]
-        if SM80OrLater
-        else [SDPBackend.EFFICIENT_ATTENTION],
-    )
+    @unittest.skipIf(not PLATFORM_SUPPORTS_FUSED_SDPA or not SM80OrLater, "Does not support fused scaled dot product attention")
+    @parametrize("kernel", [SDPBackend.FLASH_ATTENTION])
     def test_invalid_fused_inputs_attn_mask_present(self, device, kernel: SDPBackend):
         with sdp_kernel(**backend_map[kernel]):
             # Failures for unsupported SDP args
@@ -1251,8 +1323,9 @@
             make_tensor = partial(rand_sdpa_tensor, type="dense", device=device, dtype=torch.float16)
             q, k, v = make_tensor(size), make_tensor(size), make_tensor(size)
             # Non-None attention mask
+            mask = torch.ones((2, 2, 3, 3), device=device, dtype=q.dtype)
             self.assertRaises(RuntimeError, lambda: torch.nn.functional.scaled_dot_product_attention(
-                q, k, v, torch.ones_like(q), 0.0, False))
+                q, k, v, mask, 0.0, False))
 
     @onlyCUDA
     @unittest.skipIf(not PLATFORM_SUPPORTS_FUSED_SDPA or not SM80OrLater, "Does not support fused SDPA or pre-SM80 hardware")
@@ -1367,9 +1440,6 @@
                     q, k, v, None, 0.0, False))
 
 class TestSDPA(NNTestCase):
-<<<<<<< HEAD
-    """ Used to test the functionality of scaled_dot_product_attention
-=======
     """ Used to test generic functionality of scaled_dot_product_attention
     Summary:
         If you are adding a new test to this class, make sure that it runs
@@ -1429,7 +1499,6 @@
 
 class TestSDPACudaOnly(NNTestCase):
     """ Used to test CUDA only functionality of scaled_dot_product_attention
->>>>>>> f23d755e
     Quarks:
         There is some trickiness with this function. It's runtime behavior
         is dependent on the CUDA architecture you are testing it on. See
@@ -1505,8 +1574,28 @@
         value_ref = value.clone().detach().to(dtype).requires_grad_(value.requires_grad)
         return query_ref, key_ref, value_ref
 
-
-    @onlyCUDA
+    @unittest.skipIf(not PLATFORM_SUPPORTS_FUSED_SDPA, "Fused SDPA was not built for this system")
+    @parametrize("mask_dim", [1, 2, 3, 4])
+    def test_mem_efficient_attetntion_mask_variants(self, device, mask_dim: List[int]):
+        dtype = torch.float16
+        make_tensor = partial(rand_sdpa_tensor, type=type, device=device, dtype=dtype)
+        batch, num_heads, head_dim = 8, 8, 64
+        seq_len_q, seq_len_kv = 64, 32
+        query = make_tensor((batch, num_heads, seq_len_q, head_dim))
+        kv_shape = (batch, num_heads, seq_len_kv, head_dim)
+        key, value = make_tensor(kv_shape), make_tensor(kv_shape)
+
+        if mask_dim == 1:
+            mask = torch.randn((seq_len_kv,), device=device, dtype=dtype)
+        elif mask_dim == 2:
+            mask = torch.randn((seq_len_q, seq_len_kv), device=device, dtype=dtype)
+        elif mask_dim == 3:
+            mask = torch.randn((num_heads, seq_len_q, seq_len_kv), device=device, dtype=dtype)
+        elif mask_dim == 4:
+            mask = torch.randn((batch, num_heads, seq_len_q, seq_len_kv), device=device, dtype=dtype)
+        with sdp_kernel(**backend_map[SDPBackend.EFFICIENT_ATTENTION]):
+            F.scaled_dot_product_attention(query, key, value, mask)
+
     @unittest.skipIf(not PLATFORM_SUPPORTS_FUSED_SDPA, "Fused SDPA was not built for this system")
     @parametrize("type", ["dense", "nested"])
     @parametrize("is_contiguous", [True, False])
@@ -1547,7 +1636,6 @@
 
         self.assertEqual(actual[0].contiguous(), math_ref[0].contiguous(), atol=1e-3, rtol=1e-2)
 
-    @onlyCUDA
     @unittest.skipIf(not PLATFORM_SUPPORTS_FUSED_SDPA, "Fused SDPA was not built for this system")
     @parametrize("type", ["dense", "nested"])
     @parametrize("is_contiguous", [True, False])
@@ -1580,7 +1668,6 @@
 
         self.assertEqual(actual.contiguous(), math_ref.contiguous(), atol=2e-3, rtol=1e-2)
 
-    @onlyCUDA
     @unittest.skipIf(not PLATFORM_SUPPORTS_FUSED_SDPA, "Fused SDPA was not built for this system")
     @parametrize("type", ["dense", "nested"])
     @parametrize("fused_kernel", [SDPBackend.FLASH_ATTENTION, SDPBackend.EFFICIENT_ATTENTION])
@@ -1648,32 +1735,6 @@
         self.assertEqual(math_ref_test, math_ref_lp_test, atol=7e-3, rtol=7e-3)
         self.assertEqual(actual_test, math_ref_test, atol=5e-3, rtol=5e-3)
 
-    @parametrize("contiguous_inputs", [True, False])
-    def test_sdp_math_gradcheck(self, device, contiguous_inputs: bool):
-
-        batch_size, seq_len, num_heads, head_dim = 4, 4, 2, 16
-        make_tensor = partial(rand_sdpa_tensor, type="dense", device=device,
-                              dtype=torch.float64, requires_grad=True, packed=True)
-
-        qkv = make_tensor((batch_size, seq_len, num_heads, head_dim))
-        query, key, value = qkv.chunk(3, dim=-1)
-
-        query = query.view(batch_size, -1, num_heads, head_dim).transpose(1, 2)
-        key = key.view(batch_size, -1, num_heads, head_dim).transpose(1, 2)
-        value = value.view(batch_size, -1, num_heads, head_dim).transpose(1, 2)
-
-        if contiguous_inputs:
-            query = query.contiguous()
-            key = key.contiguous()
-            value = value.contiguous()
-
-        with sdp_kernel(enable_math=True, enable_mem_efficient=False, enable_flash=False):
-            assert gradcheck(lambda *args, **kwargs:
-                             wrapper_set_seed(torch.nn.functional.scaled_dot_product_attention, *args, **kwargs),
-                             (query, key, value, None, 0.0, False)
-                             )
-
-    @onlyCUDA
     @unittest.skipIf(not PLATFORM_SUPPORTS_FUSED_SDPA, "Flash Attention was not built for this system")
     @parametrize("contiguous_inputs", [True, False])
     @parametrize("is_causal", [True, False])
@@ -1721,7 +1782,6 @@
         # Cast up and compare
         self.assertEqual(qkv.grad, qkv_lp.grad.to(torch.float64), atol=1e-5, rtol=1e-5)
 
-    @onlyCUDA
     @unittest.skipIf(not PLATFORM_SUPPORTS_FUSED_SDPA or not SM80OrLater, "Flash Attention was not built for this system")
     @parametrize("contiguous_inputs", [True, False])
     @parametrize("is_causal", [True, False])
@@ -1774,17 +1834,7 @@
         rtol = 7e-4 if dtype == torch.float16 else 7e-3
         self.assertEqual(qkv.grad, qkv_lp.grad.to(torch.float64), atol=atol, rtol=rtol)
 
-    @onlyCPU
-    @parametrize("type", ["dense", "nested"])
-    def test_fused_sdp_choice_cpu(self, device, type: str):
-        # Test that cpu and nestedtensor cpu return MATH backend
-        for dtype in floating_types_and_half():
-            make_tensor = partial(rand_sdpa_tensor, type=type, device=device, dtype=dtype)
-            size = (2, 2, 3, 4)
-            q, k, v = make_tensor(size), make_tensor(size), make_tensor(size)
-            assert torch._fused_sdp_choice(q, k, v) == SDPBackend.MATH
-
-    @onlyCUDA
+
     @parametrize("type", ["dense", "nested"])
     def test_fused_sdp_choice(self, device, type: str):
         if PLATFORM_SUPPORTS_FUSED_SDPA:
@@ -1816,7 +1866,6 @@
 
             assert torch._fused_sdp_choice(query, key, value) == SDPBackend.EFFICIENT_ATTENTION
 
-    @onlyCUDA
     @unittest.skipIf(not PLATFORM_SUPPORTS_FUSED_SDPA, "Platform does not support fused SDPA")
     @parametrize("warn_only", [True, False])
     def test_sdp_choice_with_determinism(self, device, warn_only):
@@ -1829,7 +1878,6 @@
             with sdp_kernel(enable_flash=False, enable_math=True, enable_mem_efficient=True):
                 assert torch._fused_sdp_choice(query, key, value) == SDPBackend.EFFICIENT_ATTENTION
 
-    @onlyCUDA
     @unittest.skipIf(not PLATFORM_SUPPORTS_FUSED_SDPA, "Platform does not support fused SDPA")
     @parametrize("warn_only", [True, False])
     def test_mem_eff_backwards_throws_determinism_warning(self, device, warn_only):
@@ -1851,7 +1899,6 @@
                 with warning_context:
                     torch.nn.functional.scaled_dot_product_attention(query, key, value).sum().backward()
 
-    @onlyCUDA
     @unittest.skip("This test is not behaving deterministaclly non-deterministaclly on CI/CD")
     @unittest.skipIf(not PLATFORM_SUPPORTS_FUSED_SDPA or not SM80OrLater, "Platform does not support fused SDPA")
     def test_mem_eff_backwards_determinism(self, device):
@@ -1904,7 +1951,6 @@
             self.assertFalse(diff_anwser_once)
 
     # verified passing successfully on H100
-    @onlyCUDA
     @unittest.skipIf(not PLATFORM_SUPPORTS_FUSED_SDPA, "Does not support SDPA")
     @parametrize("batch_size", [1, 8])
     @parametrize("seq_len_q", [4, 8, 64, 128, 256, 512, 1024, 2048] if SM80OrLater else [4, 8, 64, 128, 256, 512])
@@ -1923,7 +1969,8 @@
             rand_uniform = torch._fill_mem_eff_dropout_mask_(mask, p, seed, offset)
             mask = (rand_uniform > p).to(torch.float32)
             return mask
-
+        if max(seq_len_q, seq_len_k) >= 2048 and torch.cuda.get_device_properties('cuda').total_memory < 40 * 2**30:
+            unittest.skip("Reference implementation OOM")
         seed = 42
         scale = scale if scale is None else (1 / head_dim)
         n_heads = 4
@@ -2003,8 +2050,123 @@
         self.assertEqual(value.grad, value_ref.grad.to(value.grad.dtype),
                          atol=grad_v_ref_atol, rtol=grad_v_ref_rtol)
 
-    # verified passing successfully on H100
-    @onlyCUDA
+
+    @unittest.skipIf(not PLATFORM_SUPPORTS_FUSED_SDPA, "Does not support SDPA")
+    @parametrize("batch_size", [1, 8])
+    @parametrize("seq_len_q", [4, 8, 64, 128, 256, 312, 512, 1024, 2048] if SM80OrLater else [4, 8, 64, 128, 152, 256, 512])
+    @parametrize("seq_len_k", [4, 8, 64, 65, 128, 256, 408, 512, 1024, 2048] if SM80OrLater else [4, 8, 37, 64, 128, 256, 512])
+    @parametrize("head_dim", [8, 16, 32, 64, 72, 96, 128] if SM80OrLater else [8, 16, 32, 64])
+    @parametrize("is_causal", [False])
+    @parametrize("dropout_p", [0.0, 0.22])
+    @parametrize("dtype", [torch.float16, torch.bfloat16, torch.float32] if
+                 SM80OrLater else [torch.float16, torch.float32])
+    @parametrize("scale", [None, "l1"])
+    def test_mem_efficient_attention_attn_mask_vs_math_ref_grads(self, device, batch_size: int, seq_len_q: int,
+                                                                 seq_len_k: int, head_dim: int, is_causal: bool,
+                                                                 dropout_p: float, dtype: torch.dtype,
+                                                                 scale: str):
+        def _get_mem_eff_drop_mask(batch_size, n_heads, q_len, kv_len, p, seed, offset, device=device):
+            mask = torch.empty((batch_size, n_heads, q_len, kv_len), device=device, dtype=torch.float32)
+            rand_uniform = torch._fill_mem_eff_dropout_mask_(mask, p, seed, offset)
+            mask = (rand_uniform > p).to(torch.float32)
+            return mask
+        if max(seq_len_q, seq_len_k) >= 2048 and torch.cuda.get_device_properties('cuda').total_memory < 40 * 2**30:
+            unittest.skip("Reference implementation OOM")
+        seed = 42
+        scale = scale if scale is None else (1 / head_dim)
+        n_heads = 4
+        query = torch.rand(batch_size, n_heads, seq_len_q, head_dim,
+                           device=device, dtype=dtype, requires_grad=True)
+        key = torch.rand(batch_size, n_heads, seq_len_k, head_dim, device=device,
+                         dtype=dtype, requires_grad=True)
+        value = torch.rand(batch_size, n_heads, seq_len_k, head_dim,
+                           device=device, dtype=dtype, requires_grad=True)
+
+        attn_mask = torch.rand(seq_len_q, seq_len_k, device=device, dtype=dtype, requires_grad=True)
+
+        # Run the math kernel on low precision references
+        query_ref_lp, key_ref_lp, value_ref_lp = self.query_key_value_clones(query, key, value, dtype=dtype)
+        attn_mask_ref_lp = attn_mask.detach().to(dtype).requires_grad_(True)
+
+        higher_precision_dtype = torch.float64 if dtype == torch.float32 else torch.float32
+        query_ref, key_ref, value_ref = self.query_key_value_clones(query, key, value, dtype=higher_precision_dtype)
+        attn_mask_ref = attn_mask.detach().to(higher_precision_dtype).requires_grad_(True)
+
+        # Create real output
+        with sdp_kernel(enable_mem_efficient=True, enable_flash=False, enable_math=False):
+            # Set the seed and run the kernel
+            torch.manual_seed(seed)
+            out = F.scaled_dot_product_attention(query, key, value, attn_mask, dropout_p=dropout_p,
+                                                 is_causal=is_causal, scale=scale)
+
+        if dropout_p == 0.0:
+            with sdp_kernel(enable_math=True, enable_flash=False, enable_mem_efficient=False):
+                # High Precision Math Reference
+                out_ref = F.scaled_dot_product_attention(query_ref, key_ref, value_ref, attn_mask_ref,
+                                                         dropout_p=dropout_p, is_causal=is_causal, scale=scale)
+                # Low Precision Math Reference
+                out_lp_ref = F.scaled_dot_product_attention(query_ref_lp, key_ref_lp, value_ref_lp, attn_mask_ref_lp,
+                                                            dropout_p=dropout_p, is_causal=is_causal, scale=scale)
+        else:
+            if seq_len_q > 1024:
+                self.skipTest("Will call _fill_mem_eff_dropout_mask with too many threads!")
+            # Create the dropout_mask
+            torch.manual_seed(seed)
+            dropout_mask = _get_mem_eff_drop_mask(batch_size, n_heads, seq_len_q,
+                                                  seq_len_k, dropout_p, seed, 0, device=device)
+            # High Precision Math Reference
+            out_ref = torch.ops.aten._scaled_dot_product_attention_math(
+                query_ref, key_ref, value_ref, attn_mask_ref, dropout_p=dropout_p, is_causal=is_causal,
+                scale=scale, dropout_mask=dropout_mask)[0]
+            # Low Precision Math Reference
+            out_lp_ref = torch.ops.aten._scaled_dot_product_attention_math(
+                query_ref_lp, key_ref_lp, value_ref_lp, attn_mask_ref_lp,
+                dropout_p=dropout_p, is_causal=is_causal, scale=scale,
+                dropout_mask=dropout_mask)[0]
+
+        upstream_grad = torch.rand_like(out, requires_grad=False)
+
+        out.backward(upstream_grad)
+        out_ref.backward(upstream_grad.to(out_ref.dtype))
+        out_lp_ref.backward(upstream_grad.to(out_lp_ref.dtype))
+
+        # [Note] Fused Tolerances
+        # Establish the numerical error between the "true" high precision math output
+        # and the low precision math reference. We use this reference for the atol
+        # And we use the default rtol for the low precision type.
+        # We then provide a fudge factor for gradients respectively to account
+        # for the use of the fused kernel rather than the eager implemntation.
+        output_ref_atol, output_ref_rtol = get_tolerances(out_ref, out_lp_ref)
+
+        # Fudge Factor when dropout is enabled
+        dropout_fudge_factor = 1.0 if dropout_p == 0.0 else 1.5
+        mask_fudge_factor = 1.0 if attn_mask is None else 1.5
+
+        query_fudge_factor = dropout_fudge_factor
+        grad_q_ref_atol, grad_q_ref_rtol = get_tolerances(query_ref.grad, query_ref_lp.grad, query_fudge_factor)
+
+        # TODO: Investigate why grad_k needs larger tolerances
+        key_fudge_factor = 8 * dropout_fudge_factor * mask_fudge_factor
+        grad_k_ref_atol, grad_k_ref_rtol = get_tolerances(key_ref.grad, key_ref_lp.grad, key_fudge_factor)
+
+        value_fudge_factor = 7 if not SM80OrLater and dtype == torch.float16 else 1.0
+        grad_v_ref_atol, grad_v_ref_rtol = get_tolerances(value_ref.grad, value_ref_lp.grad, value_fudge_factor)
+
+        mask_fudge_factor = 12 if attn_mask.numel() > 512 else 22
+        grad_attn_mask_atol, grad_attn_mask_rtol = get_tolerances(
+            attn_mask_ref.grad, attn_mask_ref_lp.grad, mask_fudge_factor)
+
+        self.assertEqual(out, out_ref.to(out.dtype), atol=output_ref_atol, rtol=output_ref_rtol)
+        self.assertEqual(query.grad, query_ref.grad.to(query.grad.dtype),
+                         atol=grad_q_ref_atol, rtol=grad_q_ref_rtol)
+        self.assertEqual(key.grad, key_ref.grad.to(key.grad.dtype),
+                         atol=grad_k_ref_atol, rtol=grad_k_ref_rtol)
+        self.assertEqual(value.grad, value_ref.grad.to(value.grad.dtype),
+                         atol=grad_v_ref_atol, rtol=grad_v_ref_rtol)
+
+        self.assertEqual(attn_mask.grad, attn_mask_ref.grad.to(attn_mask.grad.dtype),
+                         atol=grad_attn_mask_atol, rtol=grad_attn_mask_rtol)
+
     @unittest.skipIf(not PLATFORM_SUPPORTS_FUSED_SDPA or not SM80OrLater, "Does not support SDPA or pre-SM80 hardware")
     @parametrize("batch_size", [1, 8])
     @parametrize("seq_len_q", [4, 8, 64, 128, 256, 512, 1024, 2048])
@@ -2096,7 +2258,6 @@
         self.assertEqual(value.grad, value_ref.grad.to(value.grad.dtype),
                          atol=grad_v_ref_atol, rtol=grad_v_ref_rtol)
 
-    @onlyCUDA
     @unittest.skipIf(not PLATFORM_SUPPORTS_FUSED_SDPA or not SM80OrLater, "Does not support SDPA or pre-SM80 hardware")
     @parametrize("batch_size", [1, 8])
     @parametrize("seq_len_q", [256, 512, 1024])
@@ -2165,6 +2326,7 @@
         kwargs = {"dropout_p": dropout_p, "is_causal": is_causal, "scale": scale}
         if fused_kernel == SDPBackend.EFFICIENT_ATTENTION:
             kwargs["compute_log_sumexp"] = True
+            kwargs["attn_bias"] = None
         if fused_kernel == SDPBackend.FLASH_ATTENTION:
             kwargs['return_debug_mask'] = True
         with torch.cuda.stream(s):
@@ -2254,7 +2416,6 @@
         self.assertEqual(value.grad, value_ref.grad.to(value.grad.dtype),
                          atol=grad_v_ref_atol, rtol=grad_v_ref_rtol)
 
-    @onlyCUDA
     @unittest.skipIf(not PLATFORM_SUPPORTS_FUSED_SDPA, "Fused SDPA was not built for this system")
     @parametrize("fused_kernel", [SDPBackend.FLASH_ATTENTION, SDPBackend.EFFICIENT_ATTENTION])
     def test_fused_kernels_seq_len_1_inputs(self, device, fused_kernel):
@@ -2289,7 +2450,6 @@
 
         self.assertEqual(actual.contiguous(), math_ref.contiguous().to(torch.float16), atol=1e-3, rtol=1e-2)
 
-    @onlyCUDA
     @unittest.skipIf(not PLATFORM_SUPPORTS_FUSED_SDPA, "Fused SDPA was not built for this system")
     @parametrize("fused_kernel", [SDPBackend.FLASH_ATTENTION, SDPBackend.EFFICIENT_ATTENTION])
     def test_fused_kernels_seq_len_0_inputs(self, device, fused_kernel):
@@ -2317,7 +2477,6 @@
                 torch.nn.functional.scaled_dot_product_attention(
                     query, key, value, attn_mask=None, dropout_p=0.0, is_causal=False)
 
-    @onlyCUDA
     @unittest.skipIf(not PLATFORM_SUPPORTS_FUSED_SDPA, "Fused SDPA was not built for this system")
     @parametrize("kernel", [SDPBackend.FLASH_ATTENTION, SDPBackend.EFFICIENT_ATTENTION])
     @parametrize("expand_q_batch", [True, False])
@@ -2407,7 +2566,6 @@
 
         self.assertEqual(actual.contiguous(), math_ref.contiguous().to(dtype), atol=1e-3, rtol=1e-2)
 
-    @onlyCUDA
     @unittest.skipIf(not PLATFORM_SUPPORTS_FUSED_SDPA, "Fused SDPA was not built for this system")
     def test_fused_kernels_nested_broadcasting_query_dense(self, device):
         rand_nested_tensor = partial(rand_sdpa_tensor, type="nested", device=device, dtype=torch.float32)
@@ -2445,8 +2603,9 @@
 
 device_types = ("cpu", "cuda")
 instantiate_device_type_tests(TestTransformers, globals(), only_for=device_types)
+instantiate_device_type_tests(TestSDPAFailureModes, globals(), only_for=device_types)
 instantiate_device_type_tests(TestSDPA, globals(), only_for=device_types)
-instantiate_device_type_tests(TestSDPAFailureModes, globals(), only_for=device_types)
+instantiate_device_type_tests(TestSDPACudaOnly, globals(), only_for=("cuda"))
 
 
 if __name__ == '__main__':
