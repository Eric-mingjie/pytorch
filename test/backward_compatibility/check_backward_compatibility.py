import argparse
import datetime
import re
import sys
from collections import defaultdict

import torch
from torch._C import parse_schema


# The date specifies how long the allowlist exclusion should apply to.
#
#   - If we NEVER give BC guarantee for an operator, you can put the
#     date arbitrarily far in the future.
#   - Otherwise, pick a date that is far enough in the future that you
#     believe you can land your diff before then.
#
# Allowlist entries can be removed after the date listed on them passes.
#
# Allowlist item format:
# [
#   0: function name regex
#   1: date until which the allowlist entry is valid
#   2: (optional) function argument regex
# ]
#
# NB: function name DOES NOT include overload name!
allow_list = [
    ("c10_experimental", datetime.date(2222, 1, 1)),
    # Internal
    ("static", datetime.date(9999, 1, 1)),
    # Internal, profiler-specific ops
    ("profiler::_call_end_callbacks_on_jit_fut*", datetime.date(9999, 1, 1)),
    ("profiler::_record_function_enter", datetime.date(9999, 1, 1)),
    ("tensorexpr::Group", datetime.date(2020, 9, 9)),
    ("aten::append*", datetime.date(2020, 4, 15)),
    ("aten::_min", datetime.date(2020, 9, 9)),
    ("aten::_max", datetime.date(2020, 9, 9)),
    ("aten::amax", datetime.date(2020, 10, 9)),
    ("aten::amin", datetime.date(2020, 10, 9)),
    ("aten::min_values", datetime.date(2020, 10, 9)),
    ("aten::max_values", datetime.date(2020, 10, 9)),
    ("aten::split_with_sizes", datetime.date(2020, 7, 29)),
    ("aten::eq", datetime.date(2020, 7, 30)),
    ("aten::log", datetime.date(2020, 7, 30)),
    ("aten::__and__", datetime.date(2020, 7, 30)),
    ("aten::__or__", datetime.date(2020, 7, 30)),
    ("aten::__xor__", datetime.date(2020, 7, 30)),
    ("aten::add", datetime.date(2020, 7, 30)),
    ("aten::__upsample_bilinear", datetime.date(2020, 7, 30)),
    ("aten::hash", datetime.date(2020, 7, 30)),
    ("aten::divmod", datetime.date(2020, 7, 30)),
    ("aten::sorted", datetime.date(2020, 8, 30)),
    ("aten::__contains__", datetime.date(2020, 7, 30)),
    ("aten::ne", datetime.date(2020, 7, 30)),
    ("aten::index", datetime.date(2020, 7, 30)),
    ("aten::isnan", datetime.date(2020, 7, 30)),
    ("aten::pow", datetime.date(2020, 7, 30)),
    ("aten::atan2", datetime.date(2020, 7, 30)),
    ("aten::copy_", datetime.date(2020, 7, 30)),
    ("aten::sort", datetime.date(2020, 7, 30)),
    ("aten::_convolution", datetime.date(2020, 10, 15)),
    ("aten::cudnn_convolution", datetime.date(2020, 10, 15)),
    ("aten::cudnn_convolution_transpose", datetime.date(2020, 10, 15)),
    ("aten::_convolution_double_backward", datetime.date(2020, 10, 15)),
    ("aten::cudnn_convolution_backward_input", datetime.date(2020, 10, 15)),
    ("aten::cudnn_convolution_backward", datetime.date(2020, 10, 15)),
    ("aten::cudnn_convolution_backward_weight", datetime.date(2020, 10, 15)),
    ("aten::cudnn_convolution_transpose_backward", datetime.date(2020, 10, 15)),
    ("aten::cudnn_convolution_transpose_backward_input", datetime.date(2020, 10, 15)),
    ("aten::cudnn_convolution_transpose_backward_weight", datetime.date(2020, 10, 15)),
    ("aten::_cudnn_init_dropout_state", datetime.date(2020, 7, 30)),
    ("aten::sparse_coo_tensor", datetime.date(2020, 7, 30)),
    ("aten::_sparse_coo_tensor_with_dims", datetime.date(2020, 7, 30)),
    ("aten::_sparse_coo_tensor_with_dims_and_tensors", datetime.date(2020, 7, 30)),
    ("aten::__lshift__", datetime.date(2020, 7, 30)),
    ("aten::__rshift__", datetime.date(2020, 7, 30)),
    ("aten::__round_to_zero_floordiv", datetime.date(2020, 7, 30)),
    ("aten::gcd", datetime.date(2020, 7, 30)),
    ("aten::unflatten", datetime.date(2020, 8, 14)),
    ("aten::linalg_outer", datetime.date(2020, 8, 30)),
    # WARNING: overload name here doesn't do anything
    ("aten::linalg_outer.out", datetime.date(2020, 8, 30)),
    ("aten::linalg_norm", datetime.date(2020, 9, 30)),
    ("aten::linalg_norm.ord_str", datetime.date(2020, 9, 30)),
    ("aten::linalg_norm.out", datetime.date(2020, 9, 30)),
    ("aten::linalg_norm.ord_str_out", datetime.date(2020, 9, 30)),
    ("aten::_compute_linear_combination", datetime.date(2020, 9, 1)),
    ("aten::linspace", datetime.date(2020, 9, 30)),
    ("aten::linspace.out", datetime.date(2020, 9, 30)),
    ("aten::logspace", datetime.date(2020, 9, 30)),
    ("aten::logspace.out", datetime.date(2020, 9, 30)),
    ("__getstate__", datetime.date(2020, 9, 11), "Conv[23]dPackedParams"),
    ("_caffe2::LearningRate", datetime.date(2020, 10, 1)),
    ("aten::_var", datetime.date(2020, 10, 1)),
    ("aten::_std", datetime.date(2020, 10, 1)),
    ("aten::_foreach_add_", datetime.date(2020, 10, 1)),
    ("aten::stft", datetime.date(2020, 10, 1)),
    ("aten::istft", datetime.date(2020, 10, 1)),
    ("prim::MakeTestTensor", datetime.date(2020, 10, 1)),
    ("preprocess", datetime.date(2020, 10, 1)),
    ("compile", datetime.date(2020, 10, 1)),
    ("execute", datetime.date(2020, 10, 1)),
    ("aten::_addr", datetime.date(2020, 10, 31)),
    ("aten::_addr_", datetime.date(2020, 10, 31)),
    ("aten::_addr.out", datetime.date(2020, 10, 31)),
    ("aten::_foreach_add", datetime.date(2020, 10, 1)),
    ("aten::_foreach_sub_", datetime.date(2020, 10, 1)),
    ("aten::_foreach_div", datetime.date(2020, 10, 1)),
    ("aten::_foreach_sub", datetime.date(2020, 10, 1)),
    ("aten::_foreach_mul_scalar_list", datetime.date(2020, 11, 10)),
    ("aten::_foreach_mul_scalar_list_", datetime.date(2020, 11, 10)),
    ("aten::_amp_non_finite_check_and_unscale_", datetime.date(9999, 1, 1)),
    ("aten::choose_qparams_optimized", datetime.date(2020, 10, 5)),
    ("aten::smooth_l1_loss_backward", datetime.date(2020, 10, 15)),
    ("quantized::embedding_bag_byte", datetime.date(2020, 10, 15)),
    ("quantized::embedding_bag_4bit", datetime.date(2020, 10, 15)),
    ("quantized::embedding_byte", datetime.date(2020, 10, 15)),
    ("quantized::embedding_bag_byte_rowwise_offsets", datetime.date(2020, 11, 15)),
    ("quantized::embedding_bag_4bit_rowwise_offsets", datetime.date(2020, 10, 15)),
    ("aten::_foreach_sub_scalar_list", datetime.date(2020, 11, 10)),
    ("aten::_foreach_add_scalar_list_", datetime.date(2020, 11, 10)),
    ("aten::_foreach_add_scalar_list", datetime.date(2020, 11, 10)),
    ("aten::_foreach_sub_scalar_list_", datetime.date(2020, 11, 10)),
    ("aten::_foreach_div_scalar_list", datetime.date(2020, 11, 10)),
    ("aten::_foreach_div_scalar_list_", datetime.date(2020, 11, 10)),
    ("aten::_foreach_addcmul_", datetime.date(2020, 10, 15)),
    ("aten::_foreach_addcdiv_", datetime.date(2020, 10, 15)),
    ("aten::_foreach_addcdiv", datetime.date(2020, 10, 15)),
    ("aten::_foreach_addcmul", datetime.date(2020, 10, 15)),
    ("aten::_foreach_zero_", datetime.date(2020, 11, 5)),
    ("aten::conj", datetime.date(2020, 11, 10)),
    ("aten::add_relu", datetime.date(2020, 10, 28)),
    ("aten::add_relu_", datetime.date(2020, 10, 28)),
    ("aten::hash", datetime.date(2020, 11, 15)),
    ("aten::_foreach_log", datetime.date(2020, 11, 15)),
    ("aten::_foreach_round", datetime.date(2020, 11, 15)),
    ("aten::_foreach_sinh", datetime.date(2020, 11, 15)),
    ("aten::_foreach_lgamma_", datetime.date(2020, 11, 15)),
    ("aten::_foreach_lgamma", datetime.date(2020, 11, 15)),
    ("aten::_foreach_log10", datetime.date(2020, 11, 15)),
    ("aten::_foreach_round", datetime.date(2020, 11, 15)),
    ("aten::_foreach_sin", datetime.date(2020, 11, 15)),
    ("aten::_foreach_sinh_", datetime.date(2020, 11, 15)),
    ("aten::_foreach_tanh_", datetime.date(2020, 11, 15)),
    ("aten::_foreach_abs_", datetime.date(2020, 11, 15)),
    ("aten::_foreach_sin_", datetime.date(2020, 11, 15)),
    ("aten::_foreach_tan", datetime.date(2020, 11, 15)),
    ("aten::_foreach_tan_", datetime.date(2020, 11, 15)),
    ("aten::_foreach_log2_", datetime.date(2020, 11, 15)),
    ("aten::_foreach_tanh", datetime.date(2020, 11, 15)),
    ("aten::_foreach_log_", datetime.date(2020, 11, 15)),
    ("aten::_foreach_log10_", datetime.date(2020, 11, 15)),
    ("aten::_foreach_neg_", datetime.date(2020, 11, 15)),
    ("aten::_foreach_log2", datetime.date(2020, 11, 15)),
    ("aten::_foreach_log1p_", datetime.date(2020, 11, 15)),
    ("aten::_foreach_abs", datetime.date(2020, 11, 15)),
    ("aten::_foreach_acos", datetime.date(2020, 11, 15)),
    ("aten::_foreach_acos_", datetime.date(2020, 11, 15)),
    ("aten::_foreach_asin", datetime.date(2020, 11, 15)),
    ("aten::_foreach_asin_", datetime.date(2020, 11, 15)),
    ("aten::_foreach_atan", datetime.date(2020, 11, 15)),
    ("aten::_foreach_atan_", datetime.date(2020, 11, 15)),
    ("aten::_foreach_ceil", datetime.date(2020, 11, 15)),
    ("aten::_foreach_ceil_", datetime.date(2020, 11, 15)),
    ("aten::_foreach_cos", datetime.date(2020, 11, 15)),
    ("aten::_foreach_cos_", datetime.date(2020, 11, 15)),
    ("aten::_foreach_cosh", datetime.date(2020, 11, 15)),
    ("aten::_foreach_cosh_", datetime.date(2020, 11, 15)),
    ("aten::_foreach_erf", datetime.date(2020, 11, 15)),
    ("aten::_foreach_erf_", datetime.date(2020, 11, 15)),
    ("aten::_foreach_erfc", datetime.date(2020, 11, 15)),
    ("aten::_foreach_erfc_", datetime.date(2020, 11, 15)),
    ("aten::_foreach_expm1", datetime.date(2020, 11, 15)),
    ("aten::_foreach_expm1_", datetime.date(2020, 11, 15)),
    ("aten::_foreach_floor", datetime.date(2020, 11, 15)),
    ("aten::_foreach_floor_", datetime.date(2020, 11, 15)),
    ("aten::_foreach_log1p", datetime.date(2020, 11, 15)),
    ("aten::_foreach_neg", datetime.date(2020, 11, 15)),
<<<<<<< HEAD
    ("__caffe2::RoIAlign", datetime.date(2020, 11, 15)),
    ("__caffe2::HeatmapMaxKeypoint", datetime.date(2020, 11, 15)),
    ("__caffe2::BoxWithNMSLimit", datetime.date(2020, 11, 15)),
    ("__caffe2::BBoxTransform", datetime.date(2020, 11, 15)),
    ("__caffe2::GenerateProposals", datetime.date(2020, 11, 15)),
    ("__caffe2::RoIAlignRotated", datetime.date(2020, 11, 15)),
=======
    ("__caffe2::RoIAlign", datetime.date(2020, 11, 30)),
    ("__caffe2::HeatmapMaxKeypoint", datetime.date(2020, 11, 30)),
    ("__caffe2::BoxWithNMSLimit", datetime.date(2020, 11, 30)),
    ("__caffe2::BBoxTransform", datetime.date(2020, 11, 30)),
    ("__caffe2::GenerateProposals", datetime.date(2020, 11, 30)),
    ("__caffe2::RoIAlignRotated", datetime.date(2020, 11, 30)),
>>>>>>> a251a41a
]

def allow_listed(schema, allow_list):
    for item in allow_list:
        if item[1] < datetime.date.today():
            continue
        regexp = re.compile(item[0])
        if regexp.search(schema.name):
            if len(item) > 2:
                # if arguments regex is present, use it
                regexp_args = re.compile(item[2])
                return bool(regexp_args.search(str(schema)))
            return True
    return False


# The nightly will fail to parse newly added syntax to schema declarations
# Add new schemas that will fail the nightly here
dont_parse_list = [
    ("_TorchScriptTesting.*", datetime.date(2099, 9, 17)),
    ("test_backend", datetime.date(2099, 9, 17)),
]


def dont_parse(schema_line):
    for item in dont_parse_list:
        if item[1] < datetime.date.today():
            continue
        regexp = re.compile(item[0])
        if regexp.search(schema_line):
            return True
    return False


def check_bc(existing_schemas):
    new_schemas = torch._C._jit_get_all_schemas()
    new_schemas += torch._C._jit_get_custom_class_schemas()
    new_schema_dict = defaultdict(list)
    for s in new_schemas:
        new_schema_dict[s.name].append(s)

    is_bc = True
    broken_ops = []
    for existing_schema in existing_schemas:
        if allow_listed(existing_schema, allow_list):
            print("schema: ", str(existing_schema), " found on allowlist, skipping")
            continue
        print("processing existing schema: ", str(existing_schema))
        matching_new_schemas = new_schema_dict.get(existing_schema.name, [])
        found = False
        for matching_new_schema in matching_new_schemas:
            if matching_new_schema.is_backward_compatible_with(existing_schema):
                found = True
                break
        if not found:
            print(
                "Can NOT find backward compatible schemas after changes "
                "for schema {} from the following candidates:\n[\n{}\n]".format(
                    str(existing_schema),
                    "\n\t".join(str(s) for s in matching_new_schemas),
                )
            )
            # TODO Print out more details about why candidates don't match.
            broken_ops.append(str(existing_schema))
            is_bc = False
    if is_bc:
        print("Found backward compatible schemas for all existing schemas")
    else:
        print(
            "The PR is introducing backward incompatible changes to the "
            "operator library. Please contact PyTorch team to confirm "
            "whether this change is wanted or not. \n\nBroken ops: "
            "[\n\t{}\n]".format("\n\t".join(broken_ops))
        )
    return is_bc


if __name__ == "__main__":
    parser = argparse.ArgumentParser(description="Process some integers.")
    parser.add_argument(
        "--existing-schemas",
        help="filename to load existing schemas",
        type=str,
        default="schemas.txt",
    )
    args = parser.parse_args()
    existing_schema_dict = dict()
    slist = []
    with open(args.existing_schemas, "r") as f:
        while True:
            line = f.readline()
            if not line:
                break

            if dont_parse(line.strip()):
                print("Not parsing schema line: ", line.strip())
                continue
            s = parse_schema(line.strip())
            slist.append(s)

    if not check_bc(slist):
        sys.exit(1)<|MERGE_RESOLUTION|>--- conflicted
+++ resolved
@@ -177,21 +177,12 @@
     ("aten::_foreach_floor_", datetime.date(2020, 11, 15)),
     ("aten::_foreach_log1p", datetime.date(2020, 11, 15)),
     ("aten::_foreach_neg", datetime.date(2020, 11, 15)),
-<<<<<<< HEAD
-    ("__caffe2::RoIAlign", datetime.date(2020, 11, 15)),
-    ("__caffe2::HeatmapMaxKeypoint", datetime.date(2020, 11, 15)),
-    ("__caffe2::BoxWithNMSLimit", datetime.date(2020, 11, 15)),
-    ("__caffe2::BBoxTransform", datetime.date(2020, 11, 15)),
-    ("__caffe2::GenerateProposals", datetime.date(2020, 11, 15)),
-    ("__caffe2::RoIAlignRotated", datetime.date(2020, 11, 15)),
-=======
     ("__caffe2::RoIAlign", datetime.date(2020, 11, 30)),
     ("__caffe2::HeatmapMaxKeypoint", datetime.date(2020, 11, 30)),
     ("__caffe2::BoxWithNMSLimit", datetime.date(2020, 11, 30)),
     ("__caffe2::BBoxTransform", datetime.date(2020, 11, 30)),
     ("__caffe2::GenerateProposals", datetime.date(2020, 11, 30)),
     ("__caffe2::RoIAlignRotated", datetime.date(2020, 11, 30)),
->>>>>>> a251a41a
 ]
 
 def allow_listed(schema, allow_list):
