# This list is required for static linking and exported to Caffe2Config.cmake
set(Caffe2_LINKER_LIBS "")

# ---[ Custom Protobuf
include("cmake/External/Protobuf.cmake")

# ---[ Threads
find_package(Threads REQUIRED)
list(APPEND Caffe2_LINKER_LIBS ${CMAKE_THREAD_LIBS_INIT})

# ---[ BLAS
set(BLAS "Atlas" CACHE STRING "Selected BLAS library")
set_property(CACHE BLAS PROPERTY STRINGS "Atlas;OpenBLAS;MKL")
list(APPEND Caffe2_LINKER_LIBS cblas)

if(BLAS STREQUAL "Atlas")
  find_package(Atlas REQUIRED)
  include_directories(SYSTEM ${ATLAS_INCLUDE_DIRS})
  list(APPEND Caffe2_LINKER_LIBS ${ATLAS_LIBRARIES})
elseif(BLAS STREQUAL "OpenBLAS")
  find_package(OpenBLAS REQUIRED)
  include_directories(SYSTEM ${OpenBLAS_INCLUDE_DIR})
  list(APPEND Caffe2_LINKER_LIBS ${OpenBLAS_LIB})
elseif(BLAS STREQUAL "MKL")
  find_package(MKL REQUIRED)
  include_directories(SYSTEM ${MKL_INCLUDE_DIR})
  list(APPEND Caffe2_LINKER_LIBS ${MKL_LIBRARIES})
endif()

# ---[ Google-glog
include("cmake/External/glog.cmake")
add_definitions(-DCAFFE2_USE_GOOGLE_GLOG)
include_directories(SYSTEM ${GLOG_INCLUDE_DIRS})
list(APPEND Caffe2_LINKER_LIBS ${GLOG_LIBRARIES})

# ---[ Google-gflags
include("cmake/External/gflags.cmake")
include_directories(SYSTEM ${GFLAGS_INCLUDE_DIRS})
list(APPEND Caffe2_LINKER_LIBS ${GFLAGS_LIBRARIES})

# ---[ Googletest
add_subdirectory(${CMAKE_SOURCE_DIR}/third_party/googletest)
include_directories(SYSTEM ${CMAKE_SOURCE_DIR}/third_party/googletest/googletest/include)

# ---[ LMDB
if(USE_LMDB)
  find_package(LMDB REQUIRED)
  include_directories(SYSTEM ${LMDB_INCLUDE_DIR})
  list(APPEND Caffe2_LINKER_LIBS ${LMDB_LIBRARIES})
endif()

# ---[ LevelDB
if(USE_LEVELDB)
  find_package(LevelDB REQUIRED)
  include_directories(SYSTEM ${LevelDB_INCLUDE})
  list(APPEND Caffe2_LINKER_LIBS ${LevelDB_LIBRARIES})
endif()

# ---[ Snappy
if(USE_LEVELDB)
  find_package(Snappy REQUIRED)
  include_directories(SYSTEM ${Snappy_INCLUDE_DIR})
  list(APPEND Caffe2_LINKER_LIBS ${Snappy_LIBRARIES})
endif()

# ---[ OpenCV
if(USE_OPENCV)
  # OpenCV 3
  find_package(OpenCV QUIET COMPONENTS core highgui imgproc imgcodecs)
  if(NOT OpenCV_FOUND)
    # OpenCV 2
    find_package(OpenCV QUIET COMPONENTS core highgui imgproc)
  endif()
  include_directories(SYSTEM ${OpenCV_INCLUDE_DIRS})
  list(APPEND Caffe2_LINKER_LIBS ${OpenCV_LIBS})
  message(STATUS "OpenCV found (${OpenCV_CONFIG_PATH})")
endif()

# ---[ EIGEN
include_directories(SYSTEM ${CMAKE_SOURCE_DIR}/third_party/eigen)

# ---[ Python + Numpy
find_package(PythonInterp 2.7)
find_package(PythonLibs 2.7)
find_package(NumPy REQUIRED)

include_directories(SYSTEM ${PYTHON_INCLUDE_DIRS} ${NUMPY_INCLUDE_DIRS})
list(APPEND Caffe2_LINKER_LIBS ${PYTHON_LIBRARIES})

# ---[ pybind11
include_directories(SYSTEM ${CMAKE_SOURCE_DIR}/third_party/pybind11/include)

# ---[ MPI
if(USE_MPI)
  find_package(MPI)
  if(MPI_CXX_FOUND)
    include_directories(SYSTEM ${MPI_CXX_INCLUDE_PATH})
    list(APPEND Caffe2_LINKER_LIBS ${MPI_CXX_LIBRARIES})
    set(CMAKE_EXE_LINKER_FLAGS ${MPI_CXX_LINK_FLAGS})
  endif()
endif()

# ---[ OpenMP
find_package(OpenMP)
if(OpenMP_FOUND)
  # set(CMAKE_CXX_FLAGS ${OpenMP_CXX_FLAGS})
  list(APPEND Caffe2_LINKER_LIBS ${OpenMP_CXX_FLAGS})
endif()

# ---[ CUDA
include(cmake/Cuda.cmake)
<<<<<<< HEAD
=======
if(HAVE_CUDA)
  LIST(APPEND CUDA_NVCC_FLAGS "-Xcompiler;-std=c++11")
  LIST(APPEND CUDA_NVCC_FLAGS -gencode arch=compute_52,code=sm_52)
endif()
>>>>>>> 4c22d376

# ---[ CUDNN
if(HAVE_CUDA)
  find_package(CuDNN REQUIRED)
  if(CUDNN_FOUND)
    include_directories(SYSTEM ${CUDNN_INCLUDE_DIRS})
    list(APPEND Caffe2_LINKER_LIBS ${CUDNN_LIBRARIES})
  endif()
endif()

# ---[ NCCL
if(HAVE_CUDA)
  include("cmake/External/nccl.cmake")
  include_directories(SYSTEM ${NCCL_INCLUDE_DIRS})
  message(STATUS "NCCL: ${NCCL_LIBRARIES}")
  list(APPEND Caffe2_LINKER_LIBS ${NCCL_LIBRARIES})
endif()

# ---[ CUB
if(HAVE_CUDA)
  include_directories(SYSTEM ${CMAKE_SOURCE_DIR}/third_party/cub)
endif()

# ---[ CNMEM
if(HAVE_CUDA)
  add_subdirectory(${CMAKE_SOURCE_DIR}/third_party/cnmem)
  include_directories(SYSTEM ${CMAKE_SOURCE_DIR}/third_party/cnmem/include)
  # message(STATUS "cnmem: ${CMAKE_SOURCE_DIR}/third_party/cnmem/libcnmem.so")
  # message(STATUS "${CMAKE_CURRENT_BINARY_DIR}")
  list(APPEND Caffe2_LINKER_LIBS "${CMAKE_CURRENT_BINARY_DIR}/third_party/cnmem/libcnmem.so")
endif()<|MERGE_RESOLUTION|>--- conflicted
+++ resolved
@@ -109,13 +109,7 @@
 
 # ---[ CUDA
 include(cmake/Cuda.cmake)
-<<<<<<< HEAD
-=======
-if(HAVE_CUDA)
-  LIST(APPEND CUDA_NVCC_FLAGS "-Xcompiler;-std=c++11")
-  LIST(APPEND CUDA_NVCC_FLAGS -gencode arch=compute_52,code=sm_52)
-endif()
->>>>>>> 4c22d376
+
 
 # ---[ CUDNN
 if(HAVE_CUDA)
