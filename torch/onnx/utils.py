--- conflicted
+++ resolved
@@ -9,7 +9,6 @@
 import copy
 import inspect
 import io
-import itertools
 import os
 import re
 import textwrap
@@ -1137,7 +1136,8 @@
 
     if (
         do_constant_folding
-        and GLOBALS.export_onnx_opset_version in _constants.onnx_constant_folding_opsets
+        and GLOBALS.export_onnx_opset_version
+        >= _constants.ONNX_CONSTANT_FOLDING_MIN_OPSET
     ):
         params_dict = _C._jit_pass_onnx_constant_fold(
             graph, params_dict, GLOBALS.export_onnx_opset_version
@@ -1202,7 +1202,7 @@
       A UTF-8 str containing a human-readable representation of the ONNX model.
     """
     if opset_version is None:
-        opset_version = _constants.onnx_default_opset
+        opset_version = _constants.ONNX_DEFAULT_OPSET
     if custom_opsets is None:
         custom_opsets = {}
     symbolic_helper._set_opset_version(opset_version)
@@ -1263,7 +1263,7 @@
         of the unconvertible ops.
     """
 
-    opset_version = opset_version or _constants.onnx_default_opset
+    opset_version = opset_version or _constants.ONNX_DEFAULT_OPSET
     symbolic_helper._set_opset_version(opset_version)
     # operator_export_type is set to ONNX_FALLTHROUGH by default so that if an op is not supported
     # in ONNX, fall through will occur and export the operator as is, as a custom ONNX op.
@@ -1416,7 +1416,7 @@
         symbolic_helper._set_onnx_shape_inference(onnx_shape_inference)
 
         if opset_version is None:
-            opset_version = _constants.onnx_default_opset
+            opset_version = _constants.ONNX_DEFAULT_OPSET
 
         if export_modules_as_functions and opset_version < 15:
             raise ValueError(
@@ -1866,20 +1866,12 @@
     if symbolic_name.startswith("::"):
         symbolic_name = f"aten{symbolic_name}"
 
-<<<<<<< HEAD
-    for version in itertools.chain(
-        _constants.onnx_stable_opsets, [_constants.onnx_main_opset]
-    ):
-        if version >= opset_version:
-            symbolic_registry.register_op(op_name, symbolic_fn, ns, version)
-=======
     _verify_custom_op_name(symbolic_name)
 
     versions = range(
         max(_constants.ONNX_MIN_OPSET, opset_version), _constants.ONNX_MAX_OPSET + 1
     )
     registration.custom_onnx_symbolic(symbolic_name, versions)(symbolic_fn)
->>>>>>> 4a2d2e5e
 
 
 @_beartype.beartype
@@ -1898,9 +1890,7 @@
 
     _verify_custom_op_name(symbolic_name)
 
-    for version in itertools.chain(
-        _constants.onnx_stable_opsets, [_constants.onnx_main_opset]
-    ):
+    for version in range(_constants.ONNX_MIN_OPSET, _constants.ONNX_MAX_OPSET + 1):
         if version >= opset_version:
             registration.registry.unregister(symbolic_name, version)
 
