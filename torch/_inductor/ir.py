--- conflicted
+++ resolved
@@ -4727,22 +4727,7 @@
         ranks: List[int],
         group_size: int,
     ):
-<<<<<<< HEAD
         inplace_inputs = cls.wrap_inputs_as_inplace(inputs)
-=======
-        res: List[IRNode] = []
-
-        def wrap_input(var):
-            nonlocal res
-            op = InPlaceHint(
-                FlexibleLayout(var.get_device(), var.get_dtype(), var.get_size()), var
-            )
-            res.append(op)
-            return TensorBox.create(op)
-
-        inputs = list(map(wrap_input, inputs))
-
->>>>>>> 811a5e96
         layout = MultiOutputLayout(inputs[0].get_device())
 
         _ = AllReduceCoalesced(
