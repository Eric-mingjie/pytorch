"""
CUDA graph trees are a safety abstraction over CUDAGraphs, similar to make_graph_callables,
which share the same memory pool.  Sharing a memory pool is an extremely
important optimization when chaining multiple CUDA graphs together, as it
prevents you from needing to copy intermediate tensors from one graph to the
next, and reduces overall memory usage by allowing dead memory from the first
pool to be reused in the second.

The standard graph/make_graph_callables support sharing memory pool, but
with a lot of caveats.  CUDA graph trees remove these restrictions:

* Previously, if you recorded graphs A, B, you had to replay A, B in that
  order.  With CUDA graph trees, after replaying A, you can change your
  mind and record/replay a different graph B'; we will support efficient
  execution of both A, B and A, B', using only max(mem(A, B), mem(A, B')).  In
  other words: we support arbitrary trees of CUDA graph operations, not just
  sequences (this is why this feature is called CUDA graph trees.)

* Previously, if you executed graph A, some non-CUDA graph code, and then
  graph B, after executing graph B, it was not safe to retain any references
  to intermediates produced by A.  With CUDA graph trees, we track if any
  outputs of graph A are still live by the time graph B is run, and make
  sure graph B doesn't clobber there memory when reusing the CUDA graphs
  pool.  You'll get a separate recording of B depending on what tensors
  stay live or dead.

CUDA graph trees are flexible enough to be used in Dynamo across graph breaks,
which is their primary use case.

The ability to switch from replay to record is fairly nontrivial: remember that
when you replay a CUDA graph, you only replay CUDA operations; no CPU side state
is updated.  In particular, the CPU-side book-keeping for the allocator is not
reconstructed.  However, to record a new child CUDA graph, we must restore this
book-keeping.  This is what checkpoint pool state is used for.
"""

from __future__ import annotations

import contextlib
import dataclasses
import functools
import itertools
import sys
import threading
import traceback
import warnings
import weakref
from collections import defaultdict

from enum import auto, Enum
from typing import (
    Any,
    Callable,
    Dict,
    Generator,
    List,
    Optional,
    Sequence,
    Set,
    Tuple,
    Union,
)

import torch.fx
from torch import Tensor
from torch._dynamo.mutation_guard import GenerationTracker
from torch._dynamo.utils import preserve_rng_state
from torch._inductor.compile_fx import (
    get_expanded_dims,
    index_expanded_dims,
    remove_unaligned_input_idxs,
    static_input,
)
from torch._prims_common import check
from torch.multiprocessing.reductions import StorageWeakRef
from torch.storage import UntypedStorage
from torch.utils import _pytree as pytree

StorageWeakRefPointer = int
StorageDataPtr = int
NBytes = int

if torch.has_cuda:
    from torch._C import (
        _cuda_CUDAAllocator_AllocatorState as AllocatorState,
        _set_cached_tensors_enabled as _set_cached_tensors_enabled,
    )
else:
    AllocatorState = Any

    def _set_cached_tensors_enabled(enabled):
        pass


from . import config


@dataclasses.dataclass(frozen=True)
class GraphID:
    "Unique counter of a cuda graph recording"
    id: int


@dataclasses.dataclass(frozen=True)
class FunctionID:
    "Unique counter of a function wrapped in cudagraphify_impl"
    id: int


@dataclasses.dataclass(frozen=True)
class WrappedFunction:
    """
    Represents a function that you want to record for CUDA graph replay,
    with a little more metadata so we can identify if we have an applicable
    CUDA graph in our CUDA graph tree for it.
    """

    model: Callable
    static_input_idxs: Sequence[int]
    id: FunctionID


def clear_cublass_cache():
    """
    Cublas keeps a persistent workspace allocation for running matmuls. This poses a problem for
    doing warmup within a CUDAGraph private pool because we do not want persistent allocations from
    one one run to the next. When we begin a new run of a cudagraphs path (generation), all tensors
    from the previous generation are freed. This frees them the the memory pool, but not elsewhere.
    A tensor in the cublas workspace would continue to be in use the workspace but would also get allocated
    in the next run. The memory would be in use in two places.

    To solve this, we clear cublas caches before and after warming up or recording. If a workspace is required
    it will be allocated to the cudagraph private pool and accounted for in the allocator for the duration of the
    program. There is no overhead to this on replay since cudagraphs removes allocation overhead.
    """
    torch._C._cuda_clearCublasWorkspaces()


@contextlib.contextmanager
def clear_cublas_manager():
    "Context manager around clearing cublas caches that will clear on enter and exit"
    clear_cublass_cache()
    try:
        yield
    finally:
        clear_cublass_cache()


@contextlib.contextmanager
def enable_history_recording():
    "Turns on history recording in the CUDA Caching Allocator"
    enabled = torch._C._cuda_isHistoryEnabled()
    try:
        if not enabled:
            torch.cuda.memory._record_memory_history()
        yield
    finally:
        if not enabled:
            torch.cuda.memory._record_memory_history(None)


class TreeManagerContainer:
    """
    Manages the lifetime of the tree manager. Like `PrivatePool` in cuda caching allocator,
    the tree and its corresponding memory pool should be kept alive as long as any outstanding
    graph or tensor which is an output of a graph remains alive.

    There is a single tree manager container per device.

    The lifecycle of a tree_manager is:
    -  Is constructed, no graph, no fns, no tensors
    -  Tree manager is fetched, resulting in tree manager being allocated
    -  We generate a bunch of functions, calling add_strong_reference
    -  These functions die, calling finalize_reference
    -  When all the functions die, we finalize_tree_manager.

    TODO: in the future, we would like to do the following once storage weak refs land
    -  We look for all the live storages and add references to THOSE
    -  We count as storages die
    -  All the storages are dead, we deallocate the tree manager
    """

    def __init__(self, device_index):
        # This class keeps a strong reference to tree_manager,
        # but upon all other strong references to the tree_manager will reset it to None.
        # We need a strong reference so that we can still access its attributes upon cleanup.
        self.tree_manager: Optional[CUDAGraphTreeManager] = None

        # Number of outstanding references to the current tree manager
        self.live_cudagraphify_fns = 0

        self.device_index = device_index

        # Following two objects are only set in the case that Tensor outputs outlive
        # the cudagraphify_fns. Reference to the Graph is needed to keep the private pool from
        # deallocation.
        self.live_storages_count = 0
        self.graph: Optional[torch.cuda.CUDAGraph] = None

        self.lock = threading.Lock()

    def _finalize_tensor(self):
        with self.lock:
            self.live_storages_count -= 1
            if self.live_storages_count == 0:
                self.graph = None

                # manager was used again after existing cleanup,
                # we shouldnt set it to None
                if self.live_cudagraphify_fns == 0:
                    self.tree_manager = None

    def finalize_cudagraphify_fn(self):
        with self.lock:
            self.live_cudagraphify_fns -= 1
            if self.live_cudagraphify_fns == 0:
                self._finalize_tree_manager()

    def _finalize_tree_manager(self):
        assert self.lock.locked()
        self.tree_manager = None

        # TODO - when issue #91395 is landed, we can set a weakref on
        # storages and trigger a deallocation when all outputs of the
        # cudagraph are dead.

        # live_storages = list(
        #     tree_manager.live_cudagraph_pool_storages_in_curr_execution()
        # )

        # # Maintain reference to graph to keep tensors alive
        # assert len(tree_manager.roots) > 0, "expected at least one use"
        # root = next(tree_manager.get_roots())
        # self.graph = root.graph
        # seen_storages = set()
        # for stor in live_storages:
        #     if stor in seen_storages:
        #         continue
        #     seen_storages.add(stor)
        #     self.live_storages_count += 1
        # .   weakref.finalize(stor, self._finalize_tensor)

    def add_strong_reference(self, fn: Callable):
        with self.lock:
            self.live_cudagraphify_fns += 1

        weakref.finalize(fn, self.finalize_cudagraphify_fn)

    def get_tree_manager(self) -> CUDAGraphTreeManager:
        with self.lock:
            if self.tree_manager is None:
                self.tree_manager = CUDAGraphTreeManager(self.device_index)
            return self.tree_manager


local = threading.local()

# one tree manager per device
local.tree_manager_containers = {}
local.tree_manager_locks = defaultdict(threading.Lock)


# We need to register this as an object that will be copied over as TLS when new
# threads are created in autograd
torch._C._stash_obj_in_tls("tree_manager_containers", local.tree_manager_containers)
torch._C._stash_obj_in_tls("tree_manager_locks", local.tree_manager_locks)


def reset_cudagraph_trees():
    "Clear all cudagraph trees"
    # see shutdown below for why this is necessary
    container_dict = get_obj(local, "tree_manager_containers")
    locks_dict = get_obj(local, "tree_manager_locks")
    for device, lock in locks_dict.items():
        with lock:
            container = container_dict.get(device)
            if not container or not container.tree_manager:
                continue

            container.tree_manager.shutdown()

    _set_cached_tensors_enabled(False)
    container_dict.clear()


def get_obj(local, attr_name):
    if hasattr(local, attr_name):
        return getattr(local, attr_name)
    else:
        assert torch._C._is_key_in_tls(attr_name)
        return torch._C._get_obj_in_tls(attr_name)


def get_container(device_index: int):
    container_dict = get_obj(local, "tree_manager_containers")
    lock = get_obj(local, "tree_manager_locks")[device_index]

    with lock:
        if device_index not in container_dict:
            container_dict[device_index] = TreeManagerContainer(device_index)

        return container_dict[device_index]


def get_manager(
    device_index: int, create_if_none_exists=True
) -> Optional[CUDAGraphTreeManager]:
    if create_if_none_exists:
        return get_container(device_index).get_tree_manager()
    return get_container(device_index).tree_manager


def cudagraphify_impl(model, inputs, static_input_idxs, *args, **kwargs):
    fn = None
    # remove unaligned idxs on initial compilation before unaligned inputs have
    # been copied out
    static_input_idxs = remove_unaligned_input_idxs(inputs, static_input_idxs)
    del inputs

    def deferred_cudagraphify(inputs):
        nonlocal fn
        if fn is not None:
            return fn(inputs)

        fn, out = cudagraphify(model, inputs, static_input_idxs, *args, **kwargs)
        return out

    return deferred_cudagraphify


def cudagraphify(
    model,
    inputs,
    static_input_idxs=(),
    *,
    device_index: int,
    is_backward: bool,
    is_inference: bool,
    stack_traces: Optional[StackTraces] = None,
):
    manager = get_container(device_index).get_tree_manager()
    assert not (is_backward and is_inference)
    mode = (
        CompilationMode.BACKWARD
        if is_backward
        else (CompilationMode.INFERENCE if is_inference else CompilationMode.FORWARD)
    )

    return manager.add_function(
        model,
        inputs,
        static_input_idxs,
        stack_traces,
        mode,
    )


def is_live(weak_ref):
    if weak_ref is None:
        return False
    return weak_ref() is not None


class StorageWeakRefWrapper:
    """
    Wrapper around a storage weak ref. Will deallocate it upon expiration if invoked.
    """

    __slots__ = ["ref", "_data_ptr", "extra_ref_check"]

    storage_ref: Optional[StorageWeakRef]

    def __init__(
        self,
        inp: Union[Tensor, UntypedStorage],
        extra_ref_check: Optional[Callable[[], None]] = None,
    ):
        """
        extra_ref_check is an additional check we need to run to check if the
        weak ref has expired. in checking storage use count we assume extra_ref_check
        will hold an additional reference to the storage.
        """
        if isinstance(inp, Tensor):
            stor = inp.untyped_storage()
        else:
            assert isinstance(inp, UntypedStorage)
            stor = inp
        self.ref = StorageWeakRef(stor)
        self._data_ptr = stor.data_ptr()
        self.extra_ref_check = extra_ref_check

    @classmethod
    def from_weakref_and_data_ptr(cls, cdata, data_ptr, extra_ref_check=None):
        instance = cls.__new__(cls)
        instance._data_ptr = data_ptr
        instance.ref = StorageWeakRef.from_weakref(cdata)
        instance.extra_ref_check = extra_ref_check
        return instance

    def __call__(self) -> Optional[StorageWeakRefPointer]:
        if self.expired():
            return None

        return self.ref.cdata

    def swap_weakref(self, cdata):
        self.ref.__del__()
        self.ref.cdata = cdata

    def data_ptr(self) -> int:
        "NB: returns the data ptr even if the storage has expired"
        return self._data_ptr

    def remove_extra_reference(self):
        self.extra_ref_check = None

    def expired(self):
        if self.extra_ref_check is not None and not self.extra_ref_check():
            return False

        # if extra_ref_check is not None we expect an additional reference
        stor_count = torch._C._storage_Use_Count(self.ref.cdata)
        return (stor_count - (self.extra_ref_check is not None)) == 0

    def __repr__(self):
        if self.ref is None or self.ref.expired():
            return f"StorageWeakRefWrapper to {self.data_ptr()}; dead"
        else:
            return f"StorageWeakRefWrapper to {self.data_ptr()}; alive"


def is_cuda_tensor(x):
    return isinstance(x, torch.Tensor) and x.device.type == "cuda"


@contextlib.contextmanager
def _use_cuda_memory_pool_manager(device, mem_pool, stream):
    """
    Context manager to use cuda graph pool for new allocations. If you use this manager
    all cudagraph tensors in use should be reflected in the allocator or they will be overwritten.
    existing_graph should already have been used in a capture, and the mem_pool must already exist,
    because this manager will not preserve a reference to the pool which keeps it alive.
    """
    torch.cuda.synchronize()
    stream.wait_stream(torch.cuda.current_stream())

    with torch.cuda.stream(stream), torch.device(device):
        torch._C._cuda_beginAllocateCurrentStreamToPool(device, mem_pool)
        try:
            yield
        finally:
            torch._C._cuda_endAllocateCurrentStreamToPool(device)
            torch._C._cuda_releasePool(device, mem_pool)


def map_to_ref(t: Optional[Tensor]) -> Optional[StorageWeakRefWrapper]:
    if not isinstance(t, torch.Tensor):
        assert t is None
        return None
    return StorageWeakRefWrapper(t)


# A path index of (depth, offset) indices into a graph that is `depth`` number of nodes from the root
# at graph output offset
PathOutputIndex = Tuple[int, int]

# For each node in the path, for each output, is the output alive
PathLiveness = List[List[bool]]

StackTraces = List[Optional[str]]


class CUDAWarmupNode:
    """
    Simplified Wrapper around A CUDA Model that wraps outputs in storage refs and exposes
    apis to get the live storages in the current chain of warmup.

    A CUDAWarmupNode may have either CUDAGraphNode or CUDAWarmupNode as a parent, but may only have
    CUDAWarmupNode as children, because we cannot record or execute with tensors which do not have stable
    memory addresses.

    CUDAWarmupNode and CUDAGraphNode have a number of differences that make it easier to use separate classes.
    - Much of the CUDAGraphNode logic & initialization is based on the tensor properties of first recording. In the
    first instance of warmup, these are not finalized yet.
    - All Inputs to the RecordedFunction must be copied over to the cuda graph memory pool, this is unnecessary in warmup.
    - CUDAWarmup is only used once and so does not need to optimize as much bookkeeping. It is much simpler.

    NB: this class and CUDAGraphNode need to expose `path_live_weakrefs`, `all_outputs_are_dead`, and
    `self.outputs_weakrefs` for compatibility.
    """

    def __init__(
        self,
        wrapped_function: WrappedFunction,
        parent,
        cuda_graphs_pool: Tuple[int, int],
        existing_cuda_graph: torch.cuda.Graph,
        device_index: int,
        stack_traces: Optional[StackTraces],
        stream: torch.cuda.Stream,
        already_warm: bool,
    ):
        self.wrapped_function = wrapped_function
        self.parent = parent
        self.cuda_graphs_pool = cuda_graphs_pool
        self.outputs_weakrefs: List[Optional[StorageWeakRefWrapper]] = []
        self.existing_cuda_graph = existing_cuda_graph
        self.has_run = False
        self.device_index = device_index
        self.stack_traces = stack_traces
        self.stream = stream
        self.already_warm = already_warm

    def run(self, new_inputs):
        assert not self.has_run, "Wrapped function should never be run twice"

        # See: output_is_alias_of_persistent_static_inputs below. We should only be returning freshly created
        # storages in path_live_weakrefs.
        existing_path_data_ptrs = {
            t.data_ptr() for t in self.path_live_weakrefs() if t()
        }
        non_cudagraph_inps = set()
        for i in range(len(new_inputs)):
            if (
                new_inputs[i].untyped_storage().data_ptr()
                not in existing_path_data_ptrs
            ):
                non_cudagraph_inps.add(new_inputs[i].untyped_storage().data_ptr())

        if config.triton.slow_path_cudagraph_asserts and not self.already_warm:
            refs = list(self.path_live_weakrefs())
            check_memory_pool(self.device_index, self.cuda_graphs_pool, refs)

        with torch.cuda.device(
            self.device_index
        ), clear_cublas_manager(), _use_cuda_memory_pool_manager(
            self.device_index, self.cuda_graphs_pool, self.stream
        ), enable_history_recording():
            out = self.wrapped_function.model(new_inputs)

        # sync up stream used in `_use_cuda_memory_pool_manager` - TODO - wait stream instead ?
        torch.cuda.synchronize()

        assert len(new_inputs) == 0

        self.outputs_weakrefs.extend(
            [
                map_to_ref(o)
                for o in out
                if o is not None
                and o.untyped_storage().data_ptr() not in non_cudagraph_inps
            ]
        )

        if config.triton.slow_path_cudagraph_asserts and not self.already_warm:
            out_refs = self.path_live_weakrefs()
            new_storages = [
                t for t in out_refs if t.data_ptr() not in non_cudagraph_inps
            ]
            check_memory_pool(self.device_index, self.cuda_graphs_pool, new_storages)

        return out

    def path_live_weakrefs(self) -> Generator[StorageWeakRefWrapper]:
        "Returns all live storages weakrefs that created by nodes in this path"
        for stor_ref, _ in self.path_live_weakrefs_and_stacktraces():
            yield stor_ref

    def path_live_weakrefs_and_stacktraces(
        self,
    ) -> Generator[Tuple[StorageWeakRefWrapper, Optional[str]]]:
        nodes = []
        node = self
        while node:
            nodes.append(node)
            node = node.parent

        for node in reversed(nodes):
            for i, output in enumerate(node.outputs_weakrefs):
                if is_live(output):
                    yield output, (node.stack_traces[i] if node.stack_traces else None)

    def all_outputs_are_dead(self):
        return not list(self.path_live_weakrefs())


# Aliases for List that say what the indices denote
InputList = List  # input indexes
OutputList = List  # output indexes
LevelList = List  # levels (distance from root of tree)


class OutputAliasInfo:
    pass


class UnaliasedStorage(OutputAliasInfo):
    "Singleton to mark that the graph output constructs a new alias or is None"
    pass


class AliasesPriorGraphOutput(OutputAliasInfo):
    "Marks that the graph output aliases an output of a prior graph"
    __slots__ = ["index"]

    index: PathOutputIndex

    def __init__(self, index):
        assert isinstance(index, tuple)
        self.index = index


class AliasesNewOutput(OutputAliasInfo):
    "Marks that the graph output aliases an index in the new, returned outputs"

    __slots__ = ["index"]

    index: int

    def __init__(self, index):
        assert isinstance(index, int)
        self.index = index


class CUDAGraphNode:
    """
    A single recording of a function into a CUDA Graph. Recordings of CUDA Graphs share a single memory pool
    and are structured into a tree, where there is a single recording that can precede it (parent) and multiple
    subsequent recordings that may follow (children). A node will have no parent if it is the first recording
    in a tree; i.e., when it is first recorded, there are no live tensors from a previous recording which
    would force a dependency.

    On first recording, all of the live tensors in the current CUDA Graph Node path will be
    reflected in the corresponding private pool. On subsequent executions, the caching allocator
    is unaffected when the graph is replayed.

    In order to support recording a subsequent cuda graph recording after execution of this graph,
    we checkpoint the state of the memory pool so that it may later be resumed.

    WrappedFunction should have already been warmed up prior to invocation.

    See [setCheckpointPoolState] for further explanation, as well as
    https://user-images.githubusercontent.com/13564/222815509-374f3400-f83d-4f7d-8fa6-4a092b3250bb.png
    """

    def __init__(
        self,
        wrapped_function: WrappedFunction,
        id: GraphID,
        parent: Optional[CUDAGraphNode],
        inputs: List[Tensor],
        cuda_graphs_pool: Tuple[int, int],
        device_index: int,
        stack_traces: Optional[StackTraces],
        stream: torch.cuda.Stream,
    ):
        assert isinstance(inputs, (list, tuple))

        self.wrapped_function = wrapped_function
        self.id = id
        self.device = device_index
        self.stack_traces = stack_traces
        self.stream = stream

        # if this is a root parent will be None. use weakref to prevent reference cycle
        self._parent = weakref.ref(parent) if parent is not None else None
        # reference to the shared memory pool for the entire cuda graphs tree
        self.cuda_graphs_pool = cuda_graphs_pool

        # A single wrapped function may be recorded multiple times if memory patterns or
        # invariants change from one execution to the next
        self.children: Dict[FunctionID, List[CUDAGraphNode]] = defaultdict(list)

        # StorageWeakRef maintains whether the Storage C++ object remains allocated,
        # not whether the corresponding memory has been deallocated. In order
        # to use them to track memory deallocations we must maintain a single StorageWeakRef
        # for all Storages that reference that memory (even if we are constructing Storages
        # that do not have a deallocator function). We maintain one single storage_cache
        # as we execute any tree path. When we retrieve a storage from the cache we
        # check that it is still alive, and we hash based on observed recording data ptr
        # and storage cdata.

        # we preserve a single reference to executed outputs that is then referenced
        # in children to avoid children having to chase parent pointers in the hot path
        # DO NOT reassign output_weakrefs, only call `clear()`
        # Path is a series of nodes from root to the current node
        self.outputs_weakrefs: OutputList[Optional[StorageWeakRefWrapper]] = []
        self.path_weakrefs: LevelList[OutputList[Optional[StorageWeakRefWrapper]]] = [
            node.outputs_weakrefs for node in self._path_from_root
        ]
        self.path_stacktraces: LevelList[StackTraces] = [
            node.stack_traces for node in self._path_from_root
        ]

        # tensors which are outputs of previous graphs in the tree
        self.cudagraph_managed_idxs: List[int] = [
            idx
            for idx, t in enumerate(inputs)
            if self._is_cuda_graph_recorded_tensor(t)
        ]

        self.static_input_idxs: List[int] = list(
            set(wrapped_function.static_input_idxs) | set(self.cudagraph_managed_idxs)
        )

        self.static_input_data_ptrs: InputList[int] = [
            (inputs[i].data_ptr() if i in self.static_input_idxs else None)
            for i in range(len(inputs))
        ]

        # When we checkpoint, and free generations, we will be manually freeing the outputs
        # of CUDAGraphNodes. We should not be freeing parameters, not do we need to account for
        # their liveness (they are static), so we need to compute which outputs are aliases of
        # parameters. Some static inputs are saved tensors from the forward that die in the backward.
        # Their locations are static but lifetimes are not. We only include the persistent static
        # data ptrs below because the non persistent data ptrs may be outputs of this record and
        # fresh allocations.

        # precompute expanded dims to avoid computing in the hot path
        self.expanded_dims: List[List[int]] = [
            get_expanded_dims(x) if idx not in self.static_input_idxs else []
            for idx, x in enumerate(inputs)
        ]

        # For each node in path, which outputs were observed to be live
        # before invoking graph recording, and after graph recording
        self.recorded_liveness_before_graph: LevelList[OutputList[bool]] = []
        self.recorded_liveness_after_graph: LevelList[OutputList[bool]] = []

        # List of Tuples of (depth, output_index) that index into node at depth
        # number of nodes from root and output_index of outputs. Will index into
        # path_weakrefs.
        self.expected_dead_indices_before_graph: List[PathOutputIndex] = []
        self.expected_dead_indices_after_graph: List[PathOutputIndex] = []

        # all live indices after graph recording
        self.live_indices_after_graph: List[PathOutputIndex] = []

        if self.parent is not None:
            previous_liveness = self.parent.recorded_liveness_after_graph
            curr_liveness = self._get_liveness(self.path_weakrefs)

            different_indices = self._get_different_indices(
                previous_liveness, curr_liveness
            )

            self.recorded_liveness_before_graph = curr_liveness
            self.expected_dead_indices_before_graph = different_indices

        recording_inputs = self._allocate_and_copy_recording_inputs(inputs)
        # recording inputs will copy over memory, so we can free non recording inputs
        inputs.clear()
        del inputs

        # graph used for recording model invocation
        self.graph = torch.cuda.CUDAGraph()

        # we allocate non-static inputs within the same memory pool as the CUDAGraph
        # which we will record the model with. For memory efficiency, it is important
        # to reclaim the input memory when the inputs are no longer live. To accomplish this,
        # we reconstruct tensors at the correct data pointers of our inputs which are
        # non owning and do not prevent deallocation. On subsequent executions, input values
        # will be copied over to these tensors.
        self.reconstructed_inputs: InputList[Tensor] = [
            self._reconstruct_from_tensor_metadata(self._tensor_metadata(x))
            for x in recording_inputs
        ]

        # DO THE RECORDING!!!
        # We record the CUDA graph in the constructor of CUDAGraphNode, which
        # gives you what the CPU side compute of the function would do.  We
        # don't throw the recording outputs away: their memory is
        # correctly accounted for in the CUDAGraphs caching allocator.  This
        # means on the very FIRST run of the CUDA graph node, we can directly
        # do more recording, because we have a valid caching allocator state.
        # NB: This relies on run() being called immediately after the
        # constructor, otherwise this optimization would not be valid.

        # initialized below in _record

        self.checkpointed_caching_state: Optional[AllocatorState] = None

        # Output Storage Alias information, can be:
        # - A new, unaliased storage, or the output is None
        # - An alias of an output of a prior graph
        # - An alias of an output already created in the reconstructed outputs
        self.output_storage_alias: OutputList[OutputAliasInfo] = []

        # is the output Storage unaliased in subsequent outputs, of all subsequent paths
        # if it is, we cached the output tensor and adjust storage liveness tracking to also
        # check if the output tensor does not have an additional python reference.
        # If a descendent node discovers it has an alias of a prior output, then the output
        # will no longer be cached in the ancestor.
        # The large majority of tensors are unaliased, and preserving aliased output tensors would add
        # significant additional complexity with marginal gains
        # The cached tensor outputs are added on the first execution, and cleared whenever we need
        # to do subsequent recording
        self.unaliased_in_all_paths: OutputList[bool] = []
        self.cached_tensor_outputs: OutputList[Optional[Tensor]] = []

        # if an output aliases a static, persistent input then the corresponding Tensor will
        # be set here. These are different than cached tensors, because they are tensors that
        # are aliases of parameters that are always live.
        self.static_output_tensors: OutputList[Optional[Tensor]] = []

        self.recording_outputs: OutputList[Optional[torch.Tensor]] = self._record(
            wrapped_function.model, recording_inputs
        )
        self.outputs_metadata: OutputList[Optional[Dict[str, Any]]] = []

        # As with inputs, we do not want to keep the outputs permanently alive because that would prevent
        # their memory being reclaimed in subsequent cuda graph recordings. We record the tensor metadata
        # needed to reconstruct instead.
        for out in self.recording_outputs:
            if isinstance(out, torch.Tensor):
                self.outputs_metadata.append(
                    self._tensor_metadata(out, ignore_storage_offset=False)
                )
            else:
                assert out is None
                self.outputs_metadata.append(None)

        self.graph.replay()

    def _copy_input(self, idx, dst, src):
        expanded_dims = self.expanded_dims[idx]
        dst = index_expanded_dims(dst, expanded_dims)
        src = index_expanded_dims(src, expanded_dims)
        # TODO - one jit kernel across multiple inputs
        dst.copy_(src)

    def run_first_inputs(self, new_inputs):
        if config.triton.fast_path_cudagraph_asserts:
            self.debug_check_invariants_before_invocation()

        # graph is already invoked in the __init__
        # inputs are copied over in _allocate_recording_inputs and subsequently cleared
        assert len(new_inputs) == 0
        outputs = self.recording_outputs
        self.recording_outputs = None
        return outputs

    def run(self, new_inputs):
        if config.triton.fast_path_cudagraph_asserts:
            self.debug_check_invariants_before_invocation()

        assert len(self.static_input_data_ptrs) == len(new_inputs)
        # NB: this ranges over non-static inputs too
        for idx, data_ptr in enumerate(self.static_input_data_ptrs):
            if idx in self.cudagraph_managed_idxs:
                continue
            if data_ptr is not None:
                # static input, e.g., parameter
                assert data_ptr == new_inputs[idx].data_ptr()
            else:
                # non-static input, need to copy it into CUDA graph
                dst = self.reconstructed_inputs[idx]
                src = new_inputs[idx]
                self._copy_input(idx, dst, src)

        new_inputs.clear()
        self.run_graph()

        outputs = self.reconstruct_outputs()
        self.debug_check_invariants_after_invocation()

        return outputs

    def reconstruct_outputs(self):
        "Reconstruct output tensors according to their saved metadata and alias information"

        # Cached tensors will not yet be set on the first execution
        # They are also cleared in checkpointing, so if we checkpoint this node
        # and then execute it again we will need to repopulate cached tensors
        if not self.cached_tensor_outputs:
            self._initialize_cached_tensors()

        outputs = []

        for i, (storage_info, metadata) in enumerate(
            zip(self.output_storage_alias, self.outputs_metadata)
        ):
            if metadata is None:
                outputs.append(None)
                continue

            cached_t = self.cached_tensor_outputs[i]
            if cached_t is not None:
                # No need to update weakrefs, already correctly initialized
                outputs.append(cached_t)
                continue

            static_t = self.static_output_tensors[i]
            if static_t is not None:
                assert self.outputs_weakrefs[i] is None
                outputs.append(static_t)
                continue

            storage = self.prepare_alias_info_for_tensor_construction(
                storage_info, metadata
            )

            if isinstance(storage, UntypedStorage) or storage is None:
                out = self._reconstruct_from_tensor_metadata(metadata, storage)
            else:
                assert isinstance(storage, int)
                out = self._reconstruct_from_tensor_metadata(
                    metadata, outputs[storage].untyped_storage()
                )

            outputs.append(out)
            self.outputs_weakrefs[i].swap_weakref(out.untyped_storage()._weak_ref())

        return outputs

    def prepare_alias_info_for_tensor_construction(
        self, out_alias_info: OutputAliasInfo, metadata: Dict[str, Any]
    ) -> List[Union[UntypedStorage, None, int]]:
        if metadata is None or out_alias_info is UnaliasedStorage:
            return None

        if isinstance(out_alias_info, AliasesPriorGraphOutput):
            depth, existing_output_index = out_alias_info.index
            ref = self.path_weakrefs[depth][existing_output_index]
            return torch.UntypedStorage._new_with_weak_ptr(ref())

        assert isinstance(out_alias_info, AliasesNewOutput)
        return out_alias_info.index

    def prepare_storages_for_construction(
        self,
    ) -> List[Union[UntypedStorage, None, int]]:
        output_storages = []
        for output_storage_alias, metadata in zip(
            self.output_storage_alias, self.outputs_metadata
        ):
            output_storages.append(
                self.prepare_alias_info_for_tensor_construction(
                    output_storage_alias, metadata
                )
            )

        return output_storages

    def run_graph(self):
        self.graph.replay()

    def all_outputs_are_dead(self):
        "All outputs of the path from this node to its root are dead"
        for depth, output_index in self.live_indices_after_graph:
            if is_live(self.path_weakrefs[depth][output_index]):
                return False
        return True

    def _record(self, model, inputs):
        "Record the model"

        # see: output_is_alias_of_persistent_static_inputs above
        static_input_persistent_storage_ptrs: Dict[int, StorageWeakRefWrapper] = {
            inputs[i].untyped_storage().data_ptr(): StorageWeakRefWrapper(inputs[i])
            for i in self.wrapped_function.static_input_idxs
            if not self._is_cuda_graph_recorded_tensor(inputs[i])
        }

        if config.triton.slow_path_cudagraph_asserts:
            # need to use parent live weakrefs because live_indices isnt set yet
            memory = (
                [] if self.parent is None else list(self.parent.path_live_weakrefs())
            )
            memory += [
                StorageWeakRefWrapper(elem)
                for i, elem in enumerate(inputs)
                if i not in self.wrapped_function.static_input_idxs
            ]
            check_memory_pool(self.device, self.cuda_graphs_pool, memory)

        with preserve_rng_state(), torch.cuda.device(
            self.device
        ), clear_cublas_manager(), torch.cuda.graph(
            self.graph, stream=self.stream, pool=self.cuda_graphs_pool
        ), enable_history_recording():
            static_outputs = model(inputs)

        # running model should reclaim memory
        assert len(inputs) == 0

        if not isinstance(static_outputs, (list, tuple)):
            static_outputs = (static_outputs,)

        self._add_first_outputs(static_outputs, static_input_persistent_storage_ptrs)

        return static_outputs

    def _add_first_outputs(
        self,
        outputs,
        static_input_persistent_storage_ptrs: Dict[int, StorageWeakRefWrapper],
    ):
        "Add the outputs from the first invocation of the node and set up metadata"

        # getting liveness before we have added the outputs to path, so the length
        # of the two lists is equal
        prev_liveness = self.recorded_liveness_before_graph
        curr_liveness = self._get_liveness(self.path_weakrefs)

        delta = self._get_different_indices(prev_liveness, curr_liveness)
        self.expected_dead_indices_after_graph = delta

        assert len(self.outputs_weakrefs) == 0
        # index from data pointer to index in outputs
        output_new_storages_index: Dict[StorageDataPtr, int] = {}

        self.unaliased_in_all_paths = [False for _ in range(len(outputs))]
        self.static_output_tensors = [None for _ in range(len(outputs))]

        for i, o in enumerate(outputs):
            if o is None:
                self.output_storage_alias.append(UnaliasedStorage)
                continue

            ref = static_input_persistent_storage_ptrs.get(
                o.untyped_storage().data_ptr(), None
            )
            if ref and ref() is not None:
                self.output_storage_alias.append(None)
                self.static_output_tensors[i] = o
                continue

            path_ref = self._is_alias_of_live_recorded_tensor(o)
            if path_ref is not None:
                self._mark_prior_graph_output_as_aliased(path_ref)
                self.output_storage_alias.append(AliasesPriorGraphOutput(path_ref))
                continue

            if o.untyped_storage().data_ptr() in output_new_storages_index:
                index = output_new_storages_index[o.untyped_storage().data_ptr()]
                self.unaliased_in_all_paths[index] = False
                self.output_storage_alias.append(AliasesNewOutput(index))
                continue

            output_new_storages_index[o.untyped_storage().data_ptr()] = i
            self.output_storage_alias.append(UnaliasedStorage)
            self.unaliased_in_all_paths[i] = True

        if self.stack_traces is None:
            self.stack_traces = [None for _ in range(len(outputs))]
        else:
            assert len(self.stack_traces) == len(
                outputs
            ), "Wrong number of stack traces passed in"

        assert not self.outputs_weakrefs
        for out, static_output_tensor in zip(outputs, self.static_output_tensors):
            if out is None or static_output_tensor is not None:
                self.outputs_weakrefs.append(None)
            else:
                self.outputs_weakrefs.append(StorageWeakRefWrapper(out))

        self.recorded_liveness_after_graph = self._get_liveness(self.path_weakrefs)
        self.checkpointed_caching_state = torch._C._cuda_getCheckpointState(
            self.device, self.cuda_graphs_pool
        )

        # now, get liveness with outputs added
        for depth in range(len(self.path_weakrefs)):
            for output_index in range(len(self.path_weakrefs[depth])):
                if is_live(self.path_weakrefs[depth][output_index]):
                    self.live_indices_after_graph.append((depth, output_index))

        self.debug_check_invariants_after_invocation()
        if config.triton.slow_path_cudagraph_asserts:
            check_memory_pool(
                self.device, self.cuda_graphs_pool, list(self.path_live_weakrefs())
            )

    def _mark_prior_graph_output_as_aliased(self, index: PathOutputIndex):
        "Remove a graph output from the unaliased, cached tensors in an ancestor node"
        depth, output_index = index
        node = list(self._path_from_root)[depth]
        node.unaliased_in_all_paths[output_index] = False
        self.path_weakrefs[depth][output_index].remove_extra_reference()

    def _initialize_cached_tensors(self):
        # we should not be clearing output_weakrefs, and they should be set in the first
        # record run
        assert len(self.outputs_weakrefs) == len(self.outputs_metadata)

        for i, (storage_info, metadata, make_cached) in enumerate(
            zip(
                self.output_storage_alias,
                self.outputs_metadata,
                self.unaliased_in_all_paths,
            )
        ):
            if not make_cached:
                self.cached_tensor_outputs.append(None)
                continue

            assert storage_info is UnaliasedStorage
            s = self.create_storage(metadata)
            out = self._reconstruct_from_tensor_metadata(metadata, storage=s)

            # XXX: let autograd know that there will be an additional reference to the tensor
            # that can be ignored when deciding whether to do gradient buffer inplacing.
            # Otherwise, inplacing could differ between tracing and subsequent execution.
            # For some models we tested this led to inputs no longer being in cudagraph pools,
            # leading to spurious re-recordings.
            # It also tells AMP cache that even though the tensor impls cannot be cached
            # in dtype conversions.

            torch._C._add_cached_tensor(out)

            self_ref = weakref.ref(self)

            # one reference in our array, and calling sys.getrefcount bumps the refcount by one
            def check_refcount(i):
                return self_ref().get_output_refcount(i) == 2

            check = functools.partial(check_refcount, i=i)

            self.outputs_weakrefs[i] = StorageWeakRefWrapper(out, extra_ref_check=check)
            self.cached_tensor_outputs.append(out)

    def get_output_refcount(self, index):
        return sys.getrefcount(self.cached_tensor_outputs[index])

    @property
    def parent(self):
        "unwraps the weakref to _parent"
        return self._parent() if self._parent is not None else None

    @property
    def _path_to_root(self):
        "Returns all nodes in the path starting at self and ending at root"
        node = self
        while node:
            yield node
            node = node.parent

    @property
    def _path_from_root(self):
        "Returns all nodes in the path starting at the root and ending at self"
        nodes = reversed(list(self._path_to_root))
        yield from nodes

    def _is_cuda_graph_recorded_tensor(self, t: torch.Tensor):
        "Is this tensor an output of a node in this path"
        for output_refs in self.path_weakrefs:
            for storage_weak_ref in output_refs:
                if storage_weak_ref is None:
                    continue
                # don't need to check liveness of storage since the cuda graph managed
                # memory is never released.
                data_ptr = storage_weak_ref.data_ptr()
                if t.untyped_storage().data_ptr() == data_ptr:
                    return True

        return False

    def _is_alias_of_live_recorded_tensor(
        self, t: torch.Tensor
    ) -> Optional[PathOutputIndex]:
        for depth, output_refs in enumerate(self.path_weakrefs):
            for output_index, storage_ref in enumerate(output_refs):
                if not is_live(storage_ref):
                    continue
                if storage_ref.data_ptr() == t.untyped_storage().data_ptr():
                    return (depth, output_index)

        return None

    @staticmethod
    def _check_liveness(indices: List[PathOutputIndex], output_refs: List[List[bool]]):
        "Check that all of the indices specified are dead references"
        for depth, output_index in indices:
            if output_refs[depth][output_index]() is not None:
                return False
        return True

    def add_child(self, function_id: FunctionID, node: CUDAGraphNode):
        "Adds node as a a child of self"
        self.children[function_id].append(node)

    @staticmethod
    def _get_different_indices(
        prev: List[List[bool]], curr: List[List[bool]]
    ) -> List[PathOutputIndex]:
        "Find indices where the two lists differ."
        dead_indices = []
        assert len(prev) <= len(curr)
        for i, (outputs1, outputs2) in enumerate(zip(prev, curr)):
            assert len(outputs1) == len(outputs2)
            for j, (output1, output2) in enumerate(zip(outputs1, outputs2)):
                if output1 != output2:
                    dead_indices.append((i, j))

        return dead_indices

    @staticmethod
    def _get_liveness(
        weakrefs: List[List[Optional[StorageWeakRefWrapper]]],
    ) -> List[List[bool]]:
        "Maps weakrefs to true if the reference is alive and false otherwise"
        if len(weakrefs) == 0:
            return []

        return [pytree.tree_map(is_live, outputs) for outputs in weakrefs]

    def debug_assert_invariants(
        self, expected_liveness: List[List[bool]], newly_dead: List[PathOutputIndex]
    ):
        if not config.triton.fast_path_cudagraph_asserts:
            return

        for i, node in enumerate(self._path_from_root):
            assert self.path_weakrefs[i] is node.outputs_weakrefs

        nodes = list(self._path_from_root)

        live_blocks = get_block_addrs(self.cuda_graphs_pool)

        live_storage_data_ptrs = set()
        live_storage_weak_ptrs = set()

        for depth, outputs_liveness in enumerate(expected_liveness):
            for output_idx, output_liveness in enumerate(outputs_liveness):
                # tensor can die early, but it can't be alive when it should be dead
                assert output_liveness or not is_live(
                    self.path_weakrefs[depth][output_idx]
                )

                if is_live(self.path_weakrefs[depth][output_idx]):
                    stor_data_ptr = self.path_weakrefs[depth][output_idx].data_ptr()
                    stor_weak_ptr = self.path_weakrefs[depth][output_idx]()

                    assert (stor_data_ptr in live_storage_data_ptrs) == (
                        stor_weak_ptr in live_storage_weak_ptrs
                    )
                    live_storage_data_ptrs.add(stor_data_ptr)
                    live_storage_weak_ptrs.add(stor_weak_ptr)

                    is_persistent_alias = (
                        nodes[depth].static_output_tensors[output_idx] is not None
                    )

                    if is_persistent_alias:
                        assert stor_data_ptr not in live_blocks

        for depth, output_index in newly_dead:
            assert not is_live(self.path_weakrefs[depth][output_index])

    def debug_check_invariants_before_invocation(self):
        self.debug_assert_invariants(
            self.recorded_liveness_before_graph, self.expected_dead_indices_before_graph
        )

    def debug_check_invariants_after_invocation(self):
        self.debug_assert_invariants(
            self.recorded_liveness_before_graph, self.expected_dead_indices_after_graph
        )

    def data_ptrs_dead_since_invocation(self) -> List[int]:
        """
        Since this node was invoked, return data ptrs of all tensor outputs that have died
        in the current executing tree path.
        """
        curr_liveness = self._get_liveness(self.path_weakrefs)
        _get_different_indices = self._get_different_indices(
            self.recorded_liveness_after_graph, curr_liveness
        )

        path = list(self._path_from_root)
        ptrs_to_deallocate = []
        for depth, output_index in _get_different_indices:
            ptrs_to_deallocate.append(
                path[depth].outputs_metadata[output_index]["data_ptr"]
            )

        return ptrs_to_deallocate

    def path_live_weakrefs(self) -> Generator[StorageWeakRefWrapper]:
        for i, j in self.live_indices_after_graph:
            out = self.path_weakrefs[i][j]
            if is_live(out):
                yield out

    def remove_node_cached_tensors(self):
        for t in self.cached_tensor_outputs:
            if t is not None:
                torch._C._remove_cached_tensor(t)
        self.cached_tensor_outputs.clear()

        for i, unaliased in enumerate(self.unaliased_in_all_paths):
            if unaliased:
                self.outputs_weakrefs[i].remove_extra_reference()

    def remove_path_cached_tensors(self):
        for node in self._path_from_root:
            node.remove_node_cached_tensors()

    def path_live_weakrefs_and_stacktraces(
        self,
    ) -> Generator[Tuple[StorageWeakRefWrapper, Optional[str]]]:
        "Returns all live storages weakrefs that created by nodes in this path"
        for i, j in self.live_indices_after_graph:
            out = self.path_weakrefs[i][j]
            if is_live(out):
                yield out, self.path_stacktraces[i][j]

    def clear_path_state(self):
        "Clear the path state in this current executing node"
        # this doesnt actually do anything right now, leaving it as placeholder
        pass

    @staticmethod
    def _tensor_metadata(x, ignore_storage_offset=True):
        assert isinstance(x, torch.Tensor)
        # We ignore the storage offset for inputs, but not for outputs
        # TODO: - should we make the storage resizable ?
        return {
            "nbytes": x.untyped_storage().nbytes(),
            "data_ptr": x.untyped_storage().data_ptr(),
            "size": x.shape,
            "stride": x.stride(),
            "dtype": x.dtype,
            "device": x.device,
            "storage_offset": x.storage_offset() if not ignore_storage_offset else 0,
        }

    def _reconstruct_from_tensor_metadata(
        self, metadata: Dict[str, Any], storage=None
    ) -> Tensor:
        s = self.create_storage(metadata) if storage is None else storage
        return torch._C._construct_CUDA_Tensor_From_Storage_And_Metadata(metadata, s)

    def create_storage(self, metadata):
        return torch._C._construct_storage_from_data_pointer(
            metadata["data_ptr"], metadata["device"], metadata["nbytes"]
        )

    def _allocate_and_copy_recording_inputs(self, inputs):
        """
        Allocate inputs for non static, non cudagraph managraphed managed tensors in the memory pool
        and copy over the tensor values.
        """

        torch.cuda.synchronize()
        self.stream.wait_stream(torch.cuda.current_stream())
        recording_inputs = []

        with warnings.catch_warnings(record=True), torch.cuda.device(
            self.device
        ), _use_cuda_memory_pool_manager(
            self.device,
            mem_pool=self.cuda_graphs_pool,
            stream=self.stream,
        ):
            for i, inp in enumerate(inputs):
                if i not in self.static_input_idxs:
                    # static_input does an allocation!
                    recording_inputs.append(static_input(inp))
                    # copy over and clear non recording input
                    self._copy_input(i, recording_inputs[-1], inp)
                    inputs[i] = None
                    del inp
                else:
                    recording_inputs.append(inp)

        return recording_inputs

    def check_invariants(self, inputs: List[Tensor]) -> bool:
        """
        Checks if this node can be run. The same pattern of tensor liveness and tensors
        managed in the cudagraph private pool must remain stable.
        """

        # previously managed data pointers remain stable
        for idx in self.cudagraph_managed_idxs:
            if inputs[idx].data_ptr() != self.static_input_data_ptrs[idx]:
                return False

        if not self._check_liveness(
            self.expected_dead_indices_before_graph, self.path_weakrefs
        ):
            return False

        # the cudagraph managed tensors which died upon recording must also die upon
        # this invocation. it is too late to check after we've replayed the graph,
        # because we would have already written over their memory.
        for idx in self.cudagraph_managed_idxs:
            inputs[idx] = None

        check(
            self._check_liveness(
                self.expected_dead_indices_after_graph, self.path_weakrefs
            ),
            lambda: "TODO: graph recording observed an input tensor deallocate during graph "
            " recording that did not occur during replay. Please file an issue.",
        )
        return True

    def num_descendants(self) -> int:
        "Total number of descendents of this node"
        num_desc = 0
        for children in self.children.values():
            for child in children:
                num_desc += 1
                num_desc += child.num_descendants()
        return num_desc


def get_cudagraph_segments(pool_id):
    segments = torch.cuda.memory_snapshot()
    return [segment for segment in segments if segment["segment_pool_id"] == pool_id]


def get_block_addrs(pool_id, live_only=True):
    blocks = []

    for segment in get_cudagraph_segments(pool_id):
        addr = segment["address"]
        for block in segment["blocks"]:
            if block["state"] == "active_allocated" or not live_only:
                blocks.append(addr)

            addr += block["size"]

    return blocks


<<<<<<< HEAD
def format_tb(caching_allocator_trace):
    formatted_traceback = []

    MAX_LENGHTH = 20
=======
def check_memory_pool(pool_id, live_storages_ptrs: List[StorageWeakRefWrapper]):
    assert all(isinstance(elem, StorageWeakRefWrapper) for elem in live_storages_ptrs)
    gc.collect()
>>>>>>> 0fa2013b

    for entry in caching_allocator_trace["frames"][0:MAX_LENGHTH]:
        formatted_traceback.append(
            traceback.FrameSummary(entry["filename"], entry["line"], entry["name"])
        )

    return "".join(traceback.format_list(formatted_traceback))


def check_memory_pool(device, pool_id, live_storages_ptrs: List[StorageWeakRefWrapper]):
    assert all([isinstance(elem, StorageWeakRefWrapper) for elem in live_storages_ptrs])
    unique_storages = {stor.data_ptr() for stor in live_storages_ptrs if stor()}

    # check if there is a divergence first, then do the expensive snapshot call after
    # we know it will error
    if torch._C._cuda_checkPoolLiveAllocations(device, pool_id, unique_storages):
        return

    segments = get_cudagraph_segments(pool_id)

    allocated_not_in_live_storages = {}

    for segment in segments:
        addr = segment["address"]
        for block in segment["blocks"]:
            if block["state"] == "active_allocated":
                if addr not in unique_storages:
                    allocated_not_in_live_storages[addr] = block
                else:
                    unique_storages.remove(addr)

            addr += block["size"]

    check(
        len(unique_storages) == 0,
        lambda: f"These storage data ptrs are not allocated in pool {pool_id} but should be {unique_storages}",
    )

    if allocated_not_in_live_storages != 0:
        formatted = []
        for dp, block in allocated_not_in_live_storages.items():
            trace = (
                format_tb(block["history"][-1]) if block.get("history", None) else None
            )
            formatted.append(f"Data Pointer: {dp}, history: \n{trace}")
        formatted_s = "\n".join(formatted)
        msg = f"These live storage data ptrs are in the cudagraph pool but not " \
              f"accounted for as an output of cudagraph trees: \n\n{formatted_s}"
        raise RuntimeError(msg)


class ExecutionState(Enum):
    """
    Represents the state of the CUDAGraph Tree. Will be None if there is no live current memory allocated
    in the cuda graph pool. Otherwise will reflect the state of the most recently executed node.
    """

    NONE = auto()
    WARMUP = auto()
    RECORDING = auto()
    EXECUTION = auto()


class CompilationMode(Enum):
    FORWARD = auto()
    BACKWARD = auto()
    INFERENCE = auto()


class CUDAGraphTreeManager:
    """
    Groups individual recordings or executions of cuda graphs into a tree of recordings,
    and checks required invariants, and manages warmups of graphs.

    When graphs are recorded in the same tree, it enforces subsequent execution
    to follow the same order and have the same output tensor livespans. To remove
    unnecessary coupling of cuda graphs (and additional imposed invariants),
    the tree manager will end a currently recording tree whenever it is valid - when
    the memory pool no longer has any live allocations.

    We ignore outputs from a previous generation that correspond to prior model outputs.
    Currently this is hardcoded `GenerationTracker.generation` tracked in torch dynamo.
    # TODO: make generation increment configurable, warn on overwrite.

    We run graph warmups in the cudagraph memory pool and return the result on the first invocation
    of a function. For many models it is important to reclaim activations as you run the backward.
    If we were to warm up the model and keep an extra copy of the inputs around to subsequently
    use for recording, we would incur a memory penalty. Additionally, if we are part way through training
    your model and need to recompile, memory will be allocated to the cuda graph pool, so we run this
    warmup run in the cuda graph memory pool. As for recording, warm up needs the state of live tensors
    to be accurately reflected so we checkpoint the allocator state if we need to warm up following graph
    replay.
    """

    def __init__(self, device_index: int):
        # roots are functions which have no dependencies on an other node. I.e.,
        # when they are first invoked, none of their inputs are outputs are outputs
        # of another node, nor are there any live outputs of another node whose
        # liveness would create a dependency.
        self.roots: Dict[FunctionID, List[CUDAGraphNode]] = defaultdict(list)

        # mapping from function id to wrapped function
        self.ids_to_funcs: Dict[FunctionID, WrappedFunction] = {}

        self.ids_to_stack_traces: Dict[FunctionID, StackTraces] = {}

        self.warmed_up_functions: Set[FunctionID] = set()
        torch._C._set_cached_tensors_enabled(True)

        # NB: cuda caching allocator will remember the stream a segment is allocated to
        # and only allocate that segment to the same stream. we need to use a single stream
        # for all allocations to the memory pool, otherwise the allocations to separate streams
        # will not be reused; separate recordings would have use the same memory pool, but not
        # the same memory.

        with torch.cuda.device(device_index):
            torch.cuda.synchronize()
            self.stream = torch.cuda.Stream()
            self.stream.wait_stream(torch.cuda.current_stream())

            self.cuda_graphs_thread_pool = torch.cuda.graph_pool_handle()
            # Keeps Memory Pool Alive
            self.graph = torch.cuda.CUDAGraph()

            self.cuda_graphs_thread_pool = torch.cuda.graph_pool_handle()

            with warnings.catch_warnings(record=True), torch.cuda.graph(
                self.graph,
                pool=self.cuda_graphs_thread_pool,
                stream=self.stream,
            ):
                pass

        self.graph_counter = itertools.count(0)
        self.func_counter = itertools.count(0)

        # whether we the current node is in a state of warmup, recording, execution. If
        # there is no current node the state will be ExecutionState.None.
        self.path_state = ExecutionState.NONE
        self.device_index = device_index

        # the most recently invoked cudagraph wrapping of a function. Will be None
        # when there is no output from a previous recording or execution whose memory
        # we need to respect in the cuda caching allocation. If you incremented generation,
        # this will also be none, as ignore those allocations.
        self.current_node: Optional[CUDAGraphNode] = None

        # current generation of cudagraph invocations. when torch.compile is run
        # we increment the current generation. are willing to ignore live outputs
        # of a previous generation in checking liveness.
        self.current_gen: int = -1

        # number of instances we are in execution and failed to match to an
        # existing child
        self.debug_fail_counter = 0
        # number of instances we had to checkpoint the function
        self.debug_checkpointing_counter = 0

        self.id_to_mode: Dict[int, CompilationMode] = {}

        # Note: [Backward Generation Handling]
        # We generally perform a sequence of forward executions followed by backward executions.
        # If multiple torch.compile wrapped forwards are executed with their backwards pending,
        # we should not disregard the outputs from a prior torch.compile since the entire training
        # loop hasn't completed.  Occasionally, a backward pass corresponding to a forward pass may
        # not be executed, so we cannot wait for all pending forward pass backward completions, so
        # we cannot wait for all backwards to have been invoked. Instead we wait for a single backward
        # invocation. Triggering a backward pass typically doesn't lead to another torch.compile
        # invocation, making it less likely for the generation to increase between multiple
        # backward calls. The following use case is covered by this approach:
        # mod1 = torch.compile(...)
        # mod2 = torch.compile(...)
        # mod2(mod1(x)).sum().backward()

        self.running_forwards_with_pending_backwards = False

    def run(self, new_inputs: List[Tensor], function_id: FunctionID):
        assert self.graph is not None, "Running CUDAGraph after shutdown"
        out = self._run(new_inputs, function_id)

        # The forwards are only pending following invocation, not before
        mode = self.id_to_mode[function_id]
        if mode == CompilationMode.FORWARD:
            self.running_forwards_with_pending_backwards = True
        elif mode == CompilationMode.BACKWARD:
            self.running_forwards_with_pending_backwards = False

        return out

    def set_to_running_backward(self):
        self.running_forwards_with_pending_backwards = False

    def _run(self, new_inputs: List[Tensor], function_id: FunctionID):
        # we will try to end the current execution lazily, since
        # we dont want to do unnecessary checking of the existing outputs
        # on the hot path, but both recording and warmup only happen once
        # so we check up front
        if self.in_recording:
            self.try_end_curr_recording()

        if self.in_warmup:
            self.try_end_curr_warmup()

        # warming up a function and subsequentally recording may use different memory addresses
        # because both depend on the state of the caching allocator. if we warm up graph A,
        # then warm up graph B and make more allocations, the subsequent recording of A will not
        # necessarily use the same addresses as in the warm up. Thus any warm up of a node can only
        # be followed by warm up runs.
        if (
            not (
                function_id in self.warmed_up_functions
                or config.triton.skip_cudagraph_warmup
            )
        ) or self.in_warmup:
            # If we are in the middle of executing cuda graphs, then we need to checkpoint memory state.
            # Both Recording and Warmup will be reflected in the allocator and dont need changes
            if self.path_state == ExecutionState.EXECUTION:
                self.apply_checkpoint_execution_state_in_allocator()

            return self.run_eager(new_inputs, function_id)

        child_nodes = (
            self.roots if self.current_node is None else self.current_node.children
        )

        if not self.in_recording:
            for child in child_nodes[function_id]:
                # here we are checking memory consistency between recording and execution,
                # as well as things like stability of tensor locations, etc
                # and other
                if child.check_invariants(new_inputs):
                    return self.execute_node(child, new_inputs)

            # now that we know the new function can't be run as a child of the
            # current node, if it is a root, try to end the current execution.
            # as noted above, we want to do this lazily to avoid having to
            # check all existing outputs
            if self.current_node is not None and function_id in self.roots:
                self.try_end_curr_execution()

                # run again to hit the root matching case which must succeed
                if self.current_node is None:
                    return self.run(new_inputs, function_id)

            # at this point, we necessarily will do a new recording
            self.debug_fail_counter += 1

            self.try_end_curr_execution()
            if self.current_node is not None:
                self.apply_checkpoint_execution_state_in_allocator()

        # now, we are in a recording state !
        return self.record_function(new_inputs, function_id)

    def shutdown(self):
        """
        Remove all cached tensors in all nodes. Because cached tensors can hold gradients which in turn
        might reference a backward which invokes a CUDA Graph Node, we have to manually clear them on shutdown
        to avoid a reference cycle.
        """
        nodes = []
        for roots in self.roots.values():
            nodes.extend(roots)

        while nodes:
            node = nodes.pop()
            for children in node.children.values():
                nodes.extend(children)
            node.remove_node_cached_tensors()
            node.graph = None

        self.graph = None
        self.roots = None
        self.current_node = None

    def record_function(self, new_inputs, function_id) -> List[Optional[Tensor]]:
        torch.cuda.synchronize()
        node = CUDAGraphNode(
            self.ids_to_funcs[function_id],
            self.new_graph_id(),
            self.current_node,
            new_inputs,
            self.cuda_graphs_thread_pool,
            self.device_index,
            self.ids_to_stack_traces[function_id],
            self.stream,
        )
        if self.current_node is None:
            self.roots[function_id].append(node)
        else:
            self.current_node.add_child(function_id, node)
        self.current_node = node
        self.path_state = ExecutionState.RECORDING
        self.update_generation()
        torch.cuda.synchronize()
        return node.run_first_inputs(new_inputs)

    def execute_node(self, node: CUDAGraphNode, new_inputs) -> List[Optional[Tensor]]:
        self.current_node = node
        self.path_state = ExecutionState.EXECUTION
        self.update_generation()
        return node.run(new_inputs)

    def run_eager(self, new_inputs, function_id: FunctionID):
        # this is only stored on current node, because when we start a new path,
        # we will deallocate it
        already_warm = function_id in self.warmed_up_functions
        self.warmed_up_functions.add(function_id)
        node = CUDAWarmupNode(
            self.ids_to_funcs[function_id],
            self.current_node,
            self.cuda_graphs_thread_pool,
            self.graph,
            self.device_index,
            self.ids_to_stack_traces[function_id],
            self.stream,
            already_warm,
        )
        self.current_node = node
        self.path_state = ExecutionState.WARMUP
        self.update_generation()
        return node.run(new_inputs)

    def update_generation(self):
        self.current_gen = self.get_curr_generation()

    def new_graph_id(self) -> GraphID:
        return GraphID(next(self.graph_counter))

    def new_func_id(self) -> FunctionID:
        return FunctionID(next(self.func_counter))

    def add_function(
        self,
        model,
        inputs,
        static_input_idxs,
        stack_traces,
        mode,
    ) -> Tuple[Callable, List[Optional[Tensor]]]:
        id = self.new_func_id()
        self.ids_to_stack_traces[id] = stack_traces
        self.ids_to_funcs[id] = WrappedFunction(model, static_input_idxs, id)
        self.id_to_mode[id] = mode
        fn = functools.partial(self.run, function_id=id)

        # container needs to set clean up when fn dies
        get_container(self.device_index).add_strong_reference(fn)
        return fn, fn(inputs)

    @property
    def in_recording(self):
        return self.path_state == ExecutionState.RECORDING

    @property
    def in_warmup(self):
        return self.path_state == ExecutionState.WARMUP

    def get_roots(self) -> Generator[CUDAGraphNode]:
        for nodes in self.roots.values():
            yield from nodes

    @property
    def current_node(self):
        return self._current_node

    @current_node.setter
    def current_node(self, value):
        self._current_node = value
        if value is None:
            self.path_state = ExecutionState.NONE

    @staticmethod
    def get_curr_generation() -> int:
        return GenerationTracker.generation

    def can_start_new_generation(self) -> bool:
        if self.running_forwards_with_pending_backwards:
            return False
        return self.current_gen != self.get_curr_generation()

    def try_end_curr_recording(self) -> None:
        """
        Check if the current recording can be terminated, either because all outputs of the
        previously recorded node are dead or because it was executed in a different
        generation. Will set current_node to None and in_recording to False if successful.
        """
        assert self.in_recording
        assert self.current_node is not None

        # multiple invocations, allow overwriting the previous generation
        if self.can_start_new_generation():
            self.dealloc_current_path_weakrefs()
            self.clear_current_path_state_and_set_to_none()
            return

        if self.current_node.all_outputs_are_dead():
            self.clear_current_path_state_and_set_to_none()
            return

    def try_end_curr_execution(self) -> None:
        """
        Check if the current executing node can be terminated, either because all outputs of the
        previously executed node are dead or because it was executed in a different generation.
        Will set current_node to None if successful.
        """

        assert not self.in_recording
        if self.current_node is None:
            return

        if self.can_start_new_generation():
            self.clear_current_path_state_and_set_to_none()
            return

        if self.current_node.all_outputs_are_dead():
            self.clear_current_path_state_and_set_to_none()

    def try_end_curr_warmup(self):
        if self.can_start_new_generation():
            self.dealloc_current_path_weakrefs()
            self.current_node = None
            return

        if self.current_node.all_outputs_are_dead():
            self.current_node = None
            return

    def dealloc_current_path_weakrefs(self):
        # TODO: we could also allow the these weak refs to continue to be allocated,
        # but that adds some complications.
        deleted = set()
        for t, stack_trace in self.current_node.path_live_weakrefs_and_stacktraces():
            if t() and t.data_ptr() not in deleted:
                deleted.add(t.data_ptr())
                torch._C._free_And_Remove_DeleterFn(t())
                stack_trace = (
                    stack_trace.strip()
                    if stack_trace
                    else "[Could not find stack trace]"
                )
                warnings.warn(
                    f"CUDAGraphTrees triggered deallocating tensor output from {stack_trace}. "
                    "Subsequent use of this storage may return garbage result. "
                    "Outside of torch.compile(), clone the corresponding tensor for safety, or "
                    "deallocate the corresponding output no longer in use."
                )

    def clear_current_path_state_and_set_to_none(self):
        self.current_node.clear_path_state()
        self.current_node = None

    def apply_checkpoint_execution_state_in_allocator(self):
        """
        Checkpoint the current execution state in the caching allocator so that
        additional cudagraph recordings can be made respecting existent live storages.
        """
        self.debug_checkpointing_counter += 1
        state = self.current_node.checkpointed_caching_state
        device = self.current_node.device
        assert state is not None and device is not None

        # currently we deallocate on instead of allowing stale recordings
        stale_storages = []

        # remove cached tensors, otherwise they would prevent memory from being
        # reclaimed in subsequent recordings
        self.current_node.remove_path_cached_tensors()
        live_storages_wrappers = list(self.current_node.path_live_weakrefs())

        live_storages_weak_refs = [t() for t in live_storages_wrappers]
        ptrs_to_deallocate = self.current_node.data_ptrs_dead_since_invocation()
        torch._C._cuda_setCheckpointPoolState(
            device, state, stale_storages, live_storages_weak_refs
        )

        # NB: deduplicate aliased outputs
        for ptr in set(ptrs_to_deallocate):
            torch._C._cuda_cudaCachingAllocator_raw_delete(ptr)

        # Now the live blocks should be exactly equal to the live storages in private pool
        if config.triton.slow_path_cudagraph_asserts:
            check_memory_pool(
                self.device_index, self.cuda_graphs_thread_pool, live_storages_wrappers
            )
            for wrapper in live_storages_wrappers:
                assert wrapper()
                assert torch._C._has_Standard_Deleter(wrapper())
                assert wrapper.data_ptr() not in ptrs_to_deallocate

    def live_cudagraph_pool_storages_in_curr_execution(
        self,
    ) -> List[StorageWeakRefPointer]:
        if self.current_node is None:
            return []
        # explicitly ignoring previous recorded outputs from past path
        return [t() for t in self.current_node.path_live_weakrefs()]<|MERGE_RESOLUTION|>--- conflicted
+++ resolved
@@ -1428,16 +1428,10 @@
     return blocks
 
 
-<<<<<<< HEAD
 def format_tb(caching_allocator_trace):
     formatted_traceback = []
 
     MAX_LENGHTH = 20
-=======
-def check_memory_pool(pool_id, live_storages_ptrs: List[StorageWeakRefWrapper]):
-    assert all(isinstance(elem, StorageWeakRefWrapper) for elem in live_storages_ptrs)
-    gc.collect()
->>>>>>> 0fa2013b
 
     for entry in caching_allocator_trace["frames"][0:MAX_LENGHTH]:
         formatted_traceback.append(
