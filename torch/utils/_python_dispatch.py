import contextlib
<<<<<<< HEAD
from typing import Optional, Union, List, Set, Dict, Any
=======
from typing import Optional, Union
>>>>>>> da54f3c5

import warnings
from dataclasses import dataclass
import torch
import torchgen
from torch._C import _len_torch_dispatch_stack, _get_dispatch_stack_at,\
    _pop_torch_dispatch_stack, _push_on_torch_dispatch_stack, DispatchKey


# TODO: Limitations and things about enable_torch_dispatch_mode we should fix before exposing it:
# - We need a better user-facing api for _DisableTorchDispatch that
#   is able to selectively disable __torch_dispatch__ of a particular class.
# - It doesn't work with the tensor constructors (torch.tensor, torch.Tensor)
# - Better name (see https://github.com/pytorch/pytorch/pull/63496#discussion_r694091694)

class TorchDispatchMode:
    """
    A ``TorchDispatchMode`` allows you to override the meaning of all
    ``__torch_dispatch__`` overrideable functions within a dynamic scope,
    without having to actually create a tensor subclass or manually
    monkey-patch functions in the PyTorch API.  Some common situations
    where you should use a mode:

        * You want to override the meaning of factory functions, or other
          functions that do not otherwise take a tensor as an argument
          (these cannot be overridden with tensor subclasses).

        * You want to override the behavior of all functions without needing
          to wrap your inputs in tensor subclasses; e.g., if you are just
          interested in logging intermediate computations.

        * You want to control the order of execution of various tensor
          subclasses explicitly, rather than implicitly via the return of
          ``NotImplemented``.

    Independent subclasses of :class:`TorchDispatchMode` are compositional:
    modes can be pushed onto a stack using ``with MyMode():``.
    When you call functions in the PyTorch API inside your
    ``__torch_dispatch__`` implementation, by default, they will forward on to
    the next mode on the mode stack.  If you want recursively call back into
    your current ``__torch_dispatch__`` implementation, either explicitly
    invoke ``self.__torch_dispatch__(...)``, or use the context manager
    ``__torch_dispatch__(self)`` to make PyTorch
    API self-referential (beware of infinite loops, in this case!)
    """
    def __init__(self, _dispatch_key=None):
        if _dispatch_key is not None:
            assert isinstance(_dispatch_key, torch._C.DispatchKey)
            self.__dict__['_dispatch_key'] = _dispatch_key

    def __torch_dispatch__(self, func, types, args=(), kwargs=None):
        raise NotImplementedError()

    def __enter__(self):
        _push_mode(self, self.__dict__.get("_dispatch_key", None))
        return self

    def __exit__(self, exc_type, exc_val, exc_tb):
        mb_dk_or_mode_key = self.__dict__.get("_dispatch_key", None)
        if mb_dk_or_mode_key is None:
            # Today, mode keys are not used at all in the per-dispatch-key-mode logic (for pre-dispatch)
            # We should probably revisit this.
            mb_dk_or_mode_key = self.__dict__.get("_mode_key", None)
        _pop_mode(mb_dk_or_mode_key)

    @classmethod
    def push(cls, *args, **kwargs):
        warnings.warn("`Mode.push()` is no longer necessary and can be replaced with just `with Mode()`")
        instance = cls(*args, **kwargs)
        return instance

def _get_current_dispatch_mode():
    stack_len = _len_torch_dispatch_stack()
    # Return a user mode on the stack if there are any
    if stack_len > 0:
        return _get_dispatch_stack_at(stack_len - 1)
    return None


def _get_current_dispatch_mode_stack():
    stack_len = _len_torch_dispatch_stack()
    return [_get_dispatch_stack_at(i) for i in range(stack_len)]

def _push_mode(mode, k: Optional[DispatchKey] = None):
    if k is not None:
        from torch._ops import push_mode_for_key, get_cached_ops
        # See Note [Not Caching Per-Dispatch-Key Mode Handlers]
        # Clear the cache of every op that has been used so far, for this particular key.
        ks = torch._C._functionality_to_backend_keys(k)
        for op in get_cached_ops():
            for key in ks:
                op._uncache_dispatch(key)
        push_mode_for_key(k, mode)
    else:
        _push_on_torch_dispatch_stack(mode)


def _pop_mode(k: Optional[Union[DispatchKey, torch._C._TorchDispatchModeKey]] = None):
    if k is None or isinstance(k, torch._C._TorchDispatchModeKey):
        return _pop_torch_dispatch_stack(k)
    from torch._ops import pop_mode_for_key
    # per-dispatch-key-mode-stack do not currently handle "always running infra modes last".
    # In practice this doesn't matter, since ProxyTorchDispatchMode is the only mode
    # that we push onto these per-dispatch-key-mode-stacks.
    return pop_mode_for_key(k)


@contextlib.contextmanager
def _pop_mode_temporarily(k: Optional[DispatchKey] = None):
    old = _pop_mode(k)
    try:
        yield old
    finally:
        _push_mode(old, k)


@contextlib.contextmanager
def _disable_current_modes():
    mode_len = _len_torch_dispatch_stack()
    old_modes = [_pop_mode() for _ in range(mode_len)]

    # Manually disable proxy and fake modes, if any are active
    try:
        yield old_modes
    finally:
        for mode in reversed(old_modes):
            _push_mode(mode)


class BaseTorchDispatchMode(TorchDispatchMode):
    def __torch_dispatch__(self, func, types, args=(), kwargs=None):
        if kwargs is None:
            kwargs = {}
        return func(*args, **kwargs)

def is_traceable_wrapper_subclass(t):
    """
    Returns whether or not a tensor subclass that implements __torch_dispatch__
    is 'traceable' with torch.compile.
    In order for a tensor subclass to support TorchDispatchMode-style tracing in PT2,
    It must implement two magic methods: __tensor_flatten__ and __tensor_unflatten__.
    It is also expected to obey some restrictions around traceability and aliasing
    (TODO: add clear documentation around this.)
    """
    is_subclass = isinstance(t, torch.Tensor) and type(t) != torch.Tensor
    return is_subclass and hasattr(t, "__tensor_flatten__") and hasattr(t, "__tensor_unflatten__")

def transform_subclass(t, callback):
    """
    Given a traceable, wrapper tensor subclass ``t`` that implements
    ``__torch_dispatch__`` and holds some inner tensors,
    and a callback of type ``Callable[[str, torch.Tensor], torch.Tensor]``,
    `transform_subclass` will construct a fresh instance of the wrapper tensor subclass.
    It will do so by grabbing each inner tensor attribute from the wrapper,
    passing them into ``callback`` to get a transformed tensor,
    and putting each transformed tensor into the fresh tensor subclass instance.

    Note: this function will not handle ensuring that the fresh subclass
    gets the same (autograd, and aliasing) metadata as the original tensor.
    This is generally handled in other subsystems like AOTAutograd.
    """
    attrs, ctx = t.__tensor_flatten__()
    transformed_tensors_dict = {}
    for attr in attrs:
        transformed_tensors_dict[attr] = callback(attr, getattr(t, attr))
<<<<<<< HEAD
    return type(t).__tensor_unflatten__(transformed_tensors_dict, ctx)

def _correct_storage_aliasing(func, schema_info, args, outs):
    """
    Given: an OpOverload, a SchemaInfo (cached information from torchgen about schema),
    and the inputs/outputs to the OpOverload,
    this function checks to see if func is a view operator
    (by checking if any of the outputs in the op's schema
     are immutable aliases of inputs).
    If so, this function manually aliases the storage of the output tensor
    with its corresponding input tensor alias.
    It does this by unsafely overwriting the storage field of the output tensor
    to be the same storage as the input.
    """
    assert isinstance(func, torch._ops.OpOverload)
    assert isinstance(args, tuple)
    assert isinstance(outs, (list, tuple))
    flat_outs, _ = torch.utils._pytree.tree_flatten(outs)

    def alias_non_inplace_storage(arg, ret):
        # This is hopefully a reasonable assert:
        # subclasses that rely on this API for output aliasing
        # should always return wrapper tensor subclasses for us to manually alias.
        # in theory if a subclass that needs this API wants to sometimes return
        # plain tensors, we could remove the assert and just not perform the aliasing,
        # but it seems safer to learn more about this case first.
        if is_traceable_wrapper_subclass(arg) or is_traceable_wrapper_subclass(ret):
            assert type(arg) == type(ret), f"""Called {str(func)} with input of type {type(arg)}
and output of type {type(ret)}. But expected types to match."""
        # Need to run under no_dispatch, because we explicitly do **not**
        # want our subclass to intercept the set_() call.
        # instead, our subclass should directly have its storage swapped out.
        with torch.utils._mode_utils.no_dispatch():
            # See Note: [Fake Tensor Dispatch Keys]
            # we're borrowing the way it modifies dispatch key TLS.
            meta_in_tls = torch._C._meta_in_tls_dispatch_include()
            torch._C._set_meta_in_tls_dispatch_include(True)
            try:
                # directly calling this overload, and passing ret.shape, because we **explicitly**
                # don't want to reset the sizes on ret, if the storage implies a size change.
                # Why?
                # The purpose of this API is *not* to change the size/strides of our output- we assume it's already correct.
                # We just want to "fix up" the storage aliasing, without modifying or output's metadata.
                # Example: out = inp.expand(inp.shape[0], inp.shape[0])
                #     This requires swapping the storage of out to be the same as inp,
                #     but we do *not* want it to change the sizes/strides that were compute for out.
                torch.ops.aten.set_.source_Storage_storage_offset(ret, arg.untyped_storage(), ret.storage_offset(), ret.shape)
            finally:
                torch._C._set_meta_in_tls_dispatch_include(meta_in_tls)

    def is_read_only_alias_match(arg, ret):
        shared_aliases = arg.alias_set & ret.alias_set
        return len(shared_aliases) > 0 and not arg.is_write

    num_args = len(func._schema.arguments)
    num_returns = len(func._schema.returns)
    for arg_idx in range(num_args):
        for return_idx in range(num_returns):
            if is_read_only_alias_match(schema_info.args[arg_idx], schema_info.outs[return_idx]):
                alias_non_inplace_storage(args[arg_idx], outs[return_idx])

    # Sigh... the torchscript parser has a bug where alias annotations for Tensor[](a) don't show up properly
    # See https://github.com/pytorch/pytorch/issues/106173
    if func.overloadpacket in [
        torch.ops.aten.chunk,
        torch.ops.aten.tensor_split,
        torch.ops.aten.split,
        torch.ops.aten.split_with_sizes,
        torch.ops.aten.hsplit,
        torch.ops.aten.vsplit,
        torch.ops.aten.dsplit,
        torch.ops.aten.unbind,
    ]:
        assert isinstance(outs, list) and all(isinstance(x, torch.Tensor) for x in outs)
        for o in outs:
            # For lists of outputs, need to alias every individual tensor to the input
            alias_non_inplace_storage(args[0], o)

# This abstracts over the fact that in return_and_correct_aliasing,
# we sometimes use torchgen schema parsing (for aten ops, since torchscript's schema parsing is sometimes buggy),
# and sometimes use torchscript schema parsing (for custom ops, for which torchgen parsing is untested).
@dataclass
class AliasInfo:
    alias_set: Set[str]
    is_write: bool

@dataclass
class SchemaInfo:
    args: List[AliasInfo]
    outs: List[AliasInfo]

# Can't import torch._ops.OpOverload due to circular reference
parsed_schema_map: Dict[Any, SchemaInfo] = {}

# Given an OpOverload, returns schema information on it.
# This is cached for efficiency, since it can involve running torchgen
def get_alias_info(func) -> SchemaInfo:
    if func in parsed_schema_map:
        return parsed_schema_map[func]
    # For ATen ops: use torchgen (since torchscript parser doesn't handle alias annotations
    # properly for some ops that output tensorlists)
    if func.namespace == "aten":
        torchgen_schema = torchgen.model.FunctionSchema.parse(str(func._schema))
        arg_schemas = [AliasInfo(
            alias_set=set() if a.annotation is None else set(a.annotation.alias_set),
            is_write=a.annotation is not None and a.annotation.is_write
        ) for a in torchgen_schema.arguments.flat_all]
        out_schemas = [AliasInfo(
            alias_set=set() if a.annotation is None else set(a.annotation.alias_set),
            is_write=a.annotation is not None and a.annotation.is_write
        ) for a in torchgen_schema.returns]
    else:
        # For non-aten ops, torchgen is untested so we rely on torchscript schema parsing
        arg_schemas = [AliasInfo(
            alias_set=set() if a.alias_info is None else set(a.alias_info.before_set),
            is_write=a.alias_info is not None and a.alias_info.is_write
        ) for a in func._schema.arguments]
        out_schemas = [AliasInfo(
            alias_set=set() if a.alias_info is None else set(a.alias_info.before_set),
            is_write=a.alias_info is not None and a.alias_info.is_write
        ) for a in func._schema.returns]
    schema_info = SchemaInfo(args=arg_schemas, outs=out_schemas)
    parsed_schema_map[func] = schema_info
    return schema_info

def return_and_correct_aliasing(func, args, kwargs, out):
    """
    This function should be used by wrapper tensor ``__torch_dispatch__`` subclasses
    that would like to work with torch.compile. It ensures that the subclass
    properly implements the aliasing behavior of every op,
    which is needed for correctness in AOTAutograd.
    This function will handle:

        * When we see a view op, we will alias the storages of any
          input and output tensor subclasses

        * When we see an inplace or out= op, we will directly
          return the corresponding input tensor, instead of returning
          a (potentially) fresh output tensor.
    """

    # Caching here because torchgen parsing is definitely not fast, and this function is called
    # once for every op in the graph during functionalization.
    schema_info = get_alias_info(func)

    def get_write_alias(x):
        if len(x.alias_set) == 0:
            return None
        alias_set = list(x.alias_set)
        # torchscript allows for complicated alias sets, but our dispatcher ops only really involve simple aliasing
        assert len(alias_set) == 1
        if x.is_write:
            return alias_set[0]
        return None

    def get_arg_idx_from_alias(output_alias):
        arg_indices = [
            i for i, a in enumerate(schema_info.args)
            if output_alias in a.alias_set
        ]
        # For any dispatcher op with an output alias, we expect it to map to exactly one alias in the schema's input arguments.
        assert len(arg_indices) == 1
        return arg_indices[0]

    # Fix up the storages of any outs so that they point to the same storage as the input,
    # if func is a view op.
    _correct_storage_aliasing(func, schema_info, args, [out] if not isinstance(out, (list, tuple)) else out)

    # For inplace_view ops in particular, we'll try hard to make sure that the wrapper subclass's
    # metadata is set correctly.
    if torch.Tag.inplace_view in func.tags:
        # no_dispatch() to make sure that we secretly change the metadata on the wrapper,
        # but don't end up dispatching the op anywhere else.
        mutated_args = [x for i, x in enumerate(args) if get_write_alias(schema_info.args[i]) is not None]
        # Assumption: we have a very small number of inplace_view ops that follow a strict schema:
        # there is only a single argument that gets its metadata mutated.
        assert len(mutated_args) == 1
        # This check exists because we generally *do* want to update the metadata of any wrapper subclasses,
        # but FunctionalTensor is special: it overrides all size/stride calls to plumb to the inner tensor.
        # so we don't actually need to update the metadata (and attempting to do so causes errors)
        if not isinstance(mutated_args[0], torch._subclasses.functional_tensor.FunctionalTensor):
            with torch.utils._mode_utils.no_dispatch():
                # See Note: [Fake Tensor Dispatch Keys]
                # we're borrowing the way it modifies dispatch key TLS.
                meta_in_tls = torch._C._meta_in_tls_dispatch_include()
                torch._C._set_meta_in_tls_dispatch_include(True)
                try:
                    func(*args, **kwargs)
                finally:
                    torch._C._set_meta_in_tls_dispatch_include(meta_in_tls)

    # Next: we need to make sure to return inputs directly, if the output is a mutable alias (e.g. add_()).

    # simple case: none of our outputs have mutable aliases, so we can return the output as-is
    if not any(get_write_alias(r) is not None for r in schema_info.outs):
        return out

    # simplifying assumption: we don't have **any** ops with return types like "-> (Tensor(a!), Tensor)"
    if not all(get_write_alias(r) is not None for r in schema_info.outs):
        raise RuntimeError("Unsupported schema: " + str(func._schema))

    if len(func._schema.returns) == 1:
        arg_idx = get_arg_idx_from_alias(get_write_alias(schema_info.outs[0]))
        return args[arg_idx]

    # In the multi-return case, all aten ops return a tuple / list, so cast accordingly.
    outs_to_return = type(out)([
        args[get_arg_idx_from_alias(get_write_alias(schema_info.outs[i]))]
        if get_write_alias(r) is not None else o
        for ((i, r), o) in zip(enumerate(schema_info.outs), out)
    ])
    return outs_to_return
=======
    return type(t).__tensor_unflatten__(transformed_tensors_dict, ctx)
>>>>>>> da54f3c5
<|MERGE_RESOLUTION|>--- conflicted
+++ resolved
@@ -1,9 +1,5 @@
 import contextlib
-<<<<<<< HEAD
 from typing import Optional, Union, List, Set, Dict, Any
-=======
-from typing import Optional, Union
->>>>>>> da54f3c5
 
 import warnings
 from dataclasses import dataclass
@@ -169,7 +165,6 @@
     transformed_tensors_dict = {}
     for attr in attrs:
         transformed_tensors_dict[attr] = callback(attr, getattr(t, attr))
-<<<<<<< HEAD
     return type(t).__tensor_unflatten__(transformed_tensors_dict, ctx)
 
 def _correct_storage_aliasing(func, schema_info, args, outs):
@@ -350,7 +345,8 @@
         # This check exists because we generally *do* want to update the metadata of any wrapper subclasses,
         # but FunctionalTensor is special: it overrides all size/stride calls to plumb to the inner tensor.
         # so we don't actually need to update the metadata (and attempting to do so causes errors)
-        if not isinstance(mutated_args[0], torch._subclasses.functional_tensor.FunctionalTensor):
+        from torch._subclasses.functional_tensor import FunctionalTensor
+        if not isinstance(mutated_args[0], FunctionalTensor):
             with torch.utils._mode_utils.no_dispatch():
                 # See Note: [Fake Tensor Dispatch Keys]
                 # we're borrowing the way it modifies dispatch key TLS.
@@ -381,7 +377,4 @@
         if get_write_alias(r) is not None else o
         for ((i, r), o) in zip(enumerate(schema_info.outs), out)
     ])
-    return outs_to_return
-=======
-    return type(t).__tensor_unflatten__(transformed_tensors_dict, ctx)
->>>>>>> da54f3c5
+    return outs_to_return