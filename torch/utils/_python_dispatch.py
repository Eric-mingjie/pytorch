import contextlib
from typing import Optional

import warnings
import torch
from torch._C import _len_torch_dispatch_stack, _get_dispatch_stack_at,\
    _pop_torch_dispatch_stack, _push_on_torch_dispatch_stack, DispatchKey


# TODO: Limitations and things about enable_torch_dispatch_mode we should fix before exposing it:
# - We need a better user-facing api for _DisableTorchDispatch that
#   is able to selectively disable __torch_dispatch__ of a particular class.
# - It doesn't work with the tensor constructors (torch.tensor, torch.Tensor)
# - Better name (see https://github.com/pytorch/pytorch/pull/63496#discussion_r694091694)

class TorchDispatchMode:
    """
    A ``TorchDispatchMode`` allows you to override the meaning of all
    ``__torch_dispatch__`` overrideable functions within a dynamic scope,
    without having to actually create a tensor subclass or manually
    monkey-patch functions in the PyTorch API.  Some common situations
    where you should use a mode:

        * You want to override the meaning of factory functions, or other
          functions that do not otherwise take a tensor as an argument
          (these cannot be overridden with tensor subclasses).

        * You want to override the behavior of all functions without needing
          to wrap your inputs in tensor subclasses; e.g., if you are just
          interested in logging intermediate computations.

        * You want to control the order of execution of various tensor
          subclasses explicitly, rather than implicitly via the return of
          ``NotImplemented``.

    Independent subclasses of :class:`TorchDispatchMode` are compositional:
    modes can be pushed onto a stack using ``with MyMode():``.
    When you call functions in the PyTorch API inside your
    ``__torch_dispatch__`` implementation, by default, they will forward on to
    the next mode on the mode stack.  If you want recursively call back into
    your current ``__torch_dispatch__`` implementation, either explicitly
    invoke ``self.__torch_dispatch__(...)``, or use the context manager
    ``__torch_dispatch__(self)`` to make PyTorch
    API self-referential (beware of infinite loops, in this case!)
    """
    def __init__(self, _dispatch_key=None):
        if _dispatch_key is not None:
            assert isinstance(_dispatch_key, torch._C.DispatchKey)
            self.__dict__['_dispatch_key'] = _dispatch_key

    def __torch_dispatch__(self, func, types, args=(), kwargs=None):
        raise NotImplementedError()

    def __enter__(self):
        _push_mode(self, self.__dict__.get("_dispatch_key", None))
        return self

    def __exit__(self, exc_type, exc_val, exc_tb):
        _pop_mode(self.__dict__.get("_dispatch_key", None))

    @classmethod
    def push(cls, *args, **kwargs):
        warnings.warn("`Mode.push()` is no longer necessary and can be replaced with just `with Mode()`")
        instance = cls(*args, **kwargs)
        return instance

def _get_current_dispatch_mode():
    stack_len = _len_torch_dispatch_stack()
    # Return a user mode on the stack if there are any
    if stack_len > 0:
        return _get_dispatch_stack_at(stack_len - 1)
    # Check our proxy mode slot
    mb_proxy = torch._C._get_proxy_tensor_mode()
    if mb_proxy is not None:
        return mb_proxy
    # Check our fake mode slot
    return torch._C._get_fake_tensor_mode()


def _get_current_dispatch_mode_stack():
    stack_len = _len_torch_dispatch_stack()
    user_modes = [_get_dispatch_stack_at(i) for i in range(stack_len)]
    mb_proxy = [] if torch._C._get_proxy_tensor_mode() is None else [torch._C._get_proxy_tensor_mode()]
    mb_fake = [] if torch._C._get_fake_tensor_mode() is None else [torch._C._get_fake_tensor_mode()]
    return user_modes + mb_proxy + mb_fake

def _push_mode(mode, k: Optional[DispatchKey] = None):
    if k is not None:
        from torch._ops import push_mode_for_key, get_cached_ops
        # See Note [Not Caching Per-Dispatch-Key Mode Handlers]
        # Clear the cache of every op that has been used so far, for this particular key.
        ks = torch._C._functionality_to_backend_keys(k)
        for op in get_cached_ops():
            for key in ks:
                op._uncache_dispatch(key)
        push_mode_for_key(k, mode)
    else:
        _push_on_torch_dispatch_stack(mode)


def _pop_mode(k: Optional[DispatchKey] = None):
    if k is not None:
        from torch._ops import pop_mode_for_key
        return pop_mode_for_key(k)
    else:
        return _pop_torch_dispatch_stack()


@contextlib.contextmanager
def _pop_mode_temporarily(k: Optional[DispatchKey] = None):
    old = _pop_mode(k)
    try:
        yield old
    finally:
        _push_mode(old, k)


@contextlib.contextmanager
def _disable_current_modes():
    mode_len = _len_torch_dispatch_stack()
    old_modes = [_pop_mode() for _ in range(mode_len)]

    # Manually disable proxy and fake modes, if any are active
    mb_proxy = [] if torch._C._get_proxy_tensor_mode() is None else [torch._C._unset_proxy_tensor_mode()]
    mb_fake = [] if torch._C._get_fake_tensor_mode() is None else [torch._C._unset_fake_tensor_mode()]
    try:
        yield old_modes + mb_proxy + mb_fake
    finally:
        for mode in reversed(old_modes):
            _push_mode(mode)
        if mb_proxy:
            torch._C._set_proxy_tensor_mode(mb_proxy[0])
        if mb_fake:
            torch._C._set_fake_tensor_mode(mb_fake[0])


class BaseTorchDispatchMode(TorchDispatchMode):
    def __torch_dispatch__(self, func, types, args=(), kwargs=None):
        if kwargs is None:
            kwargs = {}
        return func(*args, **kwargs)

def is_traceable_wrapper_subclass(t):
    # In order for a tensor subclass to support TorchDispatchMode-style tracing in PT2,
    # It must implement two magic methods: __tensor_flatten__ and __tensor_unflatten__.

    is_subclass = isinstance(t, torch.Tensor) and type(t) != torch.Tensor
    return is_subclass and hasattr(t, "__tensor_flatten__") and hasattr(t, "__tensor_unflatten__")

def transform_subclass(t, callback):
    assert is_traceable_wrapper_subclass(t), f"Expects traceable wrapper subclass but got {type(t)}"
    # convert the tensor subclass into its constituent dense tensors,
    # and apply a transformation to each dense tensor.
    flattened_tensors, ctx = type(t).__tensor_flatten__(t)
<<<<<<< HEAD
    transformed_tensors = tree_map_only(torch.Tensor, callback, flattened_tensors)
    return type(t).__tensor_unflatten__(transformed_tensors, ctx)

# TODO: this.
#def set_subclass_output_aliasing(func, outputs
=======
    transformed_tensors = torch.utils._pytree.tree_map_only(torch.Tensor, callback, flattened_tensors)
    return type(t).__tensor_unflatten__(transformed_tensors, ctx)

def _correct_storage_aliasing(func, args, outs):
    assert isinstance(func, torch._ops.OpOverload)
    assert isinstance(args, (list, tuple))
    assert isinstance(outs, (list, tuple))
    flat_outs, _ = torch.utils._pytree.tree_flatten(outs)
    for x in flat_outs:
        if isinstance(x, torch.Tensor):
            # This is hopefully a reasonable assert:
            # subclasses that rely on this API for output aliasing
            # should always return wrapper tensor subclasses for us to manually alias.
            # in theory if a subclass that needs this API wants to sometimes return
            # plain tensors, we could remove the assert and just not perform the aliasing,
            # but it seems safer to learn more about this case first.
            assert hasattr(x, '__torch_dispatch__')


    def alias_storage(arg, ret):
       # Need to run under no_dispatch, because we explicitly do **not**
       # want our subclass to intercept the set_() call.
       # instead, our subclass should directly have its storage swapped out.
       with torch.utils._mode_utils.no_dispatch():
           if isinstance(ret, torch._subclasses.functional_tensor.FunctionalTensor):
               # directly calling this overload, and passing ret.shape, because we **explicitly**
               # don't want to reset the sizes on ret, if the storage implies a size change.
               # Why?
               # - FunctionalTensor has a CustomSizes, so that it can plumb all calls to metadata to the inner tensor.
               # - TensorImpl.set_sizes_strides() therefore yells if you try to directly change sizes.
               torch.ops.aten.set_.source_Storage_storage_offset(ret, arg.untyped_storage(), 0, ret.shape)
           else:
               ret.set_(arg.untyped_storage())

    def is_match(arg, ret):
        arg_aliases = set() if not arg.alias_info else arg.alias_info.before_set
        out_aliases = set() if not ret.alias_info else ret.alias_info.before_set
        return len(arg_aliases & out_aliases) > 0

    num_args = len(func._schema.arguments)
    num_returns = len(func._schema.returns)
    for arg_idx in range(num_args):
        for return_idx in range(num_returns):
            if is_match(func._schema.arguments[arg_idx], func._schema.returns[return_idx]):
                alias_storage(args[arg_idx], outs[return_idx])

    # Sigh... the torchscript parser has a bug where alias annotations for Tensor[](a) don't show up properly
    # See https://github.com/pytorch/pytorch/issues/106173
    if func.overloadpacket in [
        torch.ops.aten.chunk,
        torch.ops.aten.tensor_split,
        torch.ops.aten.split,
        torch.ops.aten.split_with_sizes,
        torch.ops.aten.hsplit,
        torch.ops.aten.vsplit,
        torch.ops.aten.dsplit,
        torch.ops.aten.unbind,
    ]:
        assert isinstance(outs, list) and all(isinstance(x, torch.Tensor) for x in outs)
        for o in outs:
            # For lists of outputs, need to alias every individual tensor to the input
            alias_storage(args[0], o)

def return_and_correct_aliasing(func, args, out):
    def get_write_alias(x):
        if not x.alias_info or not x.alias_info.before_set:
            return None
        before_set = list(x.alias_info.before_set)
        # torchscript allows for complicated alias sets, but our dispatcher ops only really involve simple aliasing
        assert len(before_set) == 1
        if '!' in list(before_set)[0]:
            return before_set[0]
        return None

    # Fix up the storages of any outs so that they point to the same storage as the input,
    # if func is a view op.
    _correct_storage_aliasing(func, args, [out] if not isinstance(out, (list, tuple)) else out)

    # Next: we need to make sure to return inputs directly, if the output is a mutable alias (e.g. add_()).

    # simple case: none of our outputs have mutable aliases, so we can return the output as-is
    if not any(get_write_alias(r) is not None for r in func._schema.returns):
        return out

    # simplifying assumption: we don't have **any** ops with return types like "-> (Tensor(a!), Tensor)"
    if not all(get_write_alias(r) is not None for r in func._schema.returns):
        raise RuntimeError("Unsupported schema: " + str(func._schema))

    if len(func._schema.returns) == 1:
        arg_idx = get_arg_idx_from_alias(get_write_alias(0))
        return args[arg_idx]

    return [
        args[get_arg_idx_from_alias(get_write_alias(0))] for i in range(len(func._schema.returns))
    ]
>>>>>>> 94606dc6
<|MERGE_RESOLUTION|>--- conflicted
+++ resolved
@@ -152,13 +152,6 @@
     # convert the tensor subclass into its constituent dense tensors,
     # and apply a transformation to each dense tensor.
     flattened_tensors, ctx = type(t).__tensor_flatten__(t)
-<<<<<<< HEAD
-    transformed_tensors = tree_map_only(torch.Tensor, callback, flattened_tensors)
-    return type(t).__tensor_unflatten__(transformed_tensors, ctx)
-
-# TODO: this.
-#def set_subclass_output_aliasing(func, outputs
-=======
     transformed_tensors = torch.utils._pytree.tree_map_only(torch.Tensor, callback, flattened_tensors)
     return type(t).__tensor_unflatten__(transformed_tensors, ctx)
 
@@ -253,5 +246,4 @@
 
     return [
         args[get_arg_idx_from_alias(get_write_alias(0))] for i in range(len(func._schema.returns))
-    ]
->>>>>>> 94606dc6
+    ]