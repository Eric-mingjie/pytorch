--- conflicted
+++ resolved
@@ -6197,13 +6197,7 @@
     OpInfo('std',
            dtypes=floating_and_complex_types_and(torch.half),
            dtypesIfCUDA=floating_and_complex_types_and(torch.half, torch.bfloat16),
-<<<<<<< HEAD
-           # std doesn't support complex autograd, https://github.com/pytorch/pytorch/issues/57358
-           backward_dtypesIfCPU=floating_types_and(torch.half),
-           backward_dtypesIfCUDA=floating_types_and(torch.half, torch.bfloat16),
-=======
            backward_dtypesIfCPU=floating_and_complex_types_and(torch.half),
->>>>>>> 1fc3576d
            sample_inputs_func=sample_inputs_std_var,
            # TODO: std does support out in some signatures
            supports_out=False,
@@ -6885,14 +6879,8 @@
     OpInfo('var',
            dtypes=floating_and_complex_types_and(torch.half),
            dtypesIfCUDA=floating_and_complex_types_and(torch.half, torch.bfloat16),
-<<<<<<< HEAD
-           # var doesn't support complex autograd, https://github.com/pytorch/pytorch/issues/57358
-           backward_dtypesIfCPU=floating_types_and(torch.half),
-           backward_dtypesIfCUDA=floating_types_and(torch.half, torch.bfloat16),
-=======
            backward_dtypesIfCPU=floating_and_complex_types_and(torch.half),
            backward_dtypesIfCUDA=floating_and_complex_types_and(torch.half, torch.bfloat16),
->>>>>>> 1fc3576d
            sample_inputs_func=sample_inputs_std_var,
            # TODO: revisit, some var signatures do support out (see std, too)
            supports_out=False,
