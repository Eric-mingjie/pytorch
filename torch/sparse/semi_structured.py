import warnings
from collections import namedtuple
from typing import Any, Optional

import torch

__all__ = [
    "SparseSemiStructuredTensor",
    "to_sparse_semi_structured",
]

_SEMI_STRUCTURED_SPARSE_CONFIG = namedtuple(
    "_SEMI_STRUCTURED_SPARSE_CONFIG", "min_rows min_cols"
)
_DTYPE_TO_SEMI_STRUCTURED_SPARSE_CONFIG = {
    torch.int8: _SEMI_STRUCTURED_SPARSE_CONFIG(32, 128),
    torch.float16: _SEMI_STRUCTURED_SPARSE_CONFIG(32, 64),
    torch.bfloat16: _SEMI_STRUCTURED_SPARSE_CONFIG(32, 64),
    # TODO enable float32 support when adding cuSPARSELt as a backend
    # torch.float32: _SEMI_STRUCTURED_SPARSE_CONFIG(32, 32)
}


class SparseSemiStructuredTensor(torch.Tensor):
    """This class implementes semi-structured sparsity as a Tensor subclass.

    Semi-structured sparsity describes a sparsity pattern where n in every 2n elements are sparse,
    depending on the datatype. It is also referred to as 2:4 sparsity or fine-grained
    structured sparsity.

    Currently, this class supports 2:4 sparsity for int8, float16 and bfloat16 dtypes.
    We also support 1:2 sparsity for float32 dtype.

    This subclass stores the dense tensor in a compressed form by only storing the specified elements and corresponding metadata.

    The subclass supports two backend, either CUTLASS or cuSPASRELt.

    The cuSPARSELt backend expects the specified elements and the metadata to be stored in a single tensor:

    compressed tensor = [ specified elements of original tensor | metadata ]

    For an original tensor of size (m, k) we expect the first m * k // 2 elements to be the kept elements
    The rest of the tensor is metadata.

    For CUTLASS backend, elements of original tensor and metadata are kept in separate tensors.

    When _FORCE_CUTLASS is set, or when cuSPARSELt is not available, this subclass calls into _sparse_semi_structured_linear
    and sparse_semi_structured_from_dense for conversion to the compressed format.

    When PyTorch is compiled with cuSPARSELt support, this subclass will call into _cslt_sparse_mm for sparse mm and
    _cslt_compress to convert into the compressed format.
    """

    _FUSE_TRANSPOSE = False
    _FORCE_CUTLASS = False
    _WARNING_SHOWN = False

    @staticmethod
    def __new__(
        cls,
        original_tensor: Optional[torch.Tensor],
        original_shape: Optional[torch.Size] = None,
        compressed_tensor_cusparselt: Optional[torch.Tensor] = None,
        sparse_tensor_cutlass: Optional[torch.Tensor] = None,
        meta_tensor_cutlass: Optional[torch.Tensor] = None,
        transposed: bool = False,
    ):
        """
        Create a new instance of the class.

        When original_tensor is passed in, we compress it and store the compresed representation.
        We can also create new instance of the class from the compressed representation without the original tensor.

        Args:
            original_tensor: The original dense tensor, or None, if we have already compressed the tensor.
            original_shape: The shape of the original dense tensor
            compressed_tensor_cusparselt: For cuSPARSELt backend, a flattened tensor to store the specified elements and metadata.
            sparse_tensor_cutlass: For CUTLASS backend, tensor to store the speficied elements.
            meta_tensor_cutlass: For CUTLASS backend, tensor to store metadata.
            transposed: Whether the tensor is transposed or not.

        Returns:
            torch.Tensor: A torch.Tensor wrapper subclass.

        Raises:
            ValueError: If all of the tensor arguments are None.

        """
        assert compressed_tensor_cusparselt is None or (sparse_tensor_cutlass is None and meta_tensor_cutlass is None)

        if not cls._WARNING_SHOWN:
            warnings.warn(
                (
                    "The PyTorch API of SparseSemiStructuredTensor is in prototype stage "
                    "and will change in the near future. Please open a Github issue "
                    "for features requests and see our documentation on the torch.sparse "
                    "module for further information about the project."
                ),
                UserWarning,
            )
            cls._WARNING_SHOWN = True

        if original_tensor is not None:
            previous_tensor = original_tensor
            original_shape = original_tensor.shape
        elif compressed_tensor_cusparselt is not None:
            previous_tensor = compressed_tensor_cusparselt
        elif sparse_tensor_cutlass is not None:
            previous_tensor = sparse_tensor_cutlass
        else:
            raise ValueError("All of the tensor arguments are None!")

        kwargs = {}
        kwargs["device"] = previous_tensor.device  # type: ignore[assignment]
        kwargs["dtype"] = previous_tensor.dtype  # type: ignore[assignment]
        kwargs["layout"] = previous_tensor.layout  # type: ignore[assignment]
        kwargs["requires_grad"] = False  # type: ignore[assignment]

        return torch.Tensor._make_wrapper_subclass(cls, original_shape, **kwargs)  # type: ignore[attr-defined]

    @staticmethod
    def __get_indices_dtype(values_dtype):
        if values_dtype == torch.int8:
            return torch.int32
        elif values_dtype in (torch.float16, torch.bfloat16):
            return torch.int16
        else:
            raise RuntimeError(f"Datatype {values_dtype}  is not supported!")
        return None

    def __init__(
        self,
        original_tensor: Optional[torch.Tensor],
        original_shape: Optional[torch.Size] = None,
        compressed_tensor_cusparselt: Optional[torch.Tensor] = None,
        sparse_tensor_cutlass: Optional[torch.Tensor] = None,
        meta_tensor_cutlass: Optional[torch.Tensor] = None,
        transposed: bool = False,
    ) -> None:
        """SparseSemiStructuredTensor constructor.

        Args:
            original_tensor: The original dense tensor, or None, if we have already compressed the tensor.
            original_shape: The shape of the original dense tensor
            compressed_tensor_cusparselt: For cuSPARSELt backend, a flattened tensor to store the specified elements and metadata.
            sparse_tensor_cutlass: For CUTLASS backend, tensor to store the speficied elements.
            meta_tensor_cutlass: For CUTLASS backend, tensor to store metadata.
            transposed: Whether the tensor is transposed or not.

        Returns:
            None

        Raises:
            RuntimeError: If original_tensor is not a supported dtype, dim, shape, or device.
        """
        # if original tensor is passed in, we need to compress it and store the compressed representation.
        if original_tensor is not None:
            # TODO right now we have unified checks and constraints for cuSPARSELt and CUTLASS, these are not actually the same.
            # We should consolidate similar checks here and leave backend specific checks like shape in the op implementation.

            # check device
            if not original_tensor.is_cuda:
                raise RuntimeError(
                    f"Error original_tensor.device= {original_tensor.device} is not supported! "
                    "Only CUDA tensors are currently supported."
                )

            # check dim
            if original_tensor.dim() != 2:
                raise RuntimeError(
                    f"Error original_tensor.dim = {original_tensor.dim()} is not supported! "
                    "Only 2d tensors are currently supported."
                )

            # check dtype
            if original_tensor.dtype not in _DTYPE_TO_SEMI_STRUCTURED_SPARSE_CONFIG:
                raise RuntimeError(
                    f"Error original_tensor.dtype {original_tensor.dtype} is not a supported dtype! "
                    "dtype must be one of: {_DTYPE_TO_SEMI_STRUCTURED_SPARSE_CONFIG}"
                )

            # check shape
            m, n = original_tensor.shape
            min_rows = _DTYPE_TO_SEMI_STRUCTURED_SPARSE_CONFIG[
                original_tensor.dtype
            ].min_rows
            min_cols = _DTYPE_TO_SEMI_STRUCTURED_SPARSE_CONFIG[
                original_tensor.dtype
            ].min_cols
            if m < min_rows or m % min_rows or n < min_cols or n % min_cols:
                # TODO in the future we can add in padding to support dimensions that aren't perfect multiples
                raise RuntimeError(
                    f"Error original_tensor.shape {original_tensor.shape} is not supported! "
                    f"Both dimensions must be larger or equal than and a multiple of ({min_rows}, {min_cols})"
                )

            compressed_tensor_cusparselt = None
            sparse_tensor_cutlass = None
            meta_tensor_cutlass = None
            if self._FORCE_CUTLASS:
                from torch.sparse._semi_structured_conversions import (
                    sparse_semi_structured_from_dense_cutlass,
                )

                sparse_tensor_cutlass, meta_tensor_cutlass = sparse_semi_structured_from_dense_cutlass(original_tensor)
            else:
                # use cuSPARSELt
                compressed_tensor_cusparselt = torch._cslt_compress(original_tensor)

        # set values
        self.original_tensor = None
        self.compressed_tensor_cusparselt = compressed_tensor_cusparselt
        self.sparse_tensor_cutlass = sparse_tensor_cutlass
        self.meta_tensor_cutlass = meta_tensor_cutlass
        self.transposed = transposed

    def __repr__(self) -> str:  # type: ignore[override]
        """Return string representation of SparseSemiStructuredTensor

        Returns:
            str: String representation

        Raises:
            None
        """
        return (
            f"SparseSemiStructuredTensor(shape={self.shape}, "
            f"transposed={self.transposed}"
            f"values={self.values()}"
            f"metadata={self.indices()})"
        )

    @classmethod
    def __torch_function__(cls, func, types, args=(), kwargs=None):
        """
        We overload both __torch_function__ and __torch_dispatch__ because when handling F.linear at the op level,
        PyTorch miscalculates the size of the sparse tensor by a factor of 4, leading to a RuntimeError: Shape mismatch.

        We handle F.linear as a special case and do our nd-> 2d -> nd folding / unfolding ourselves.
        Another solution is to run with TORCH_FLATTEN_LINEAR_3D=True to avoid this shape mismatch issue.
        """
        if func is torch.nn.functional.linear:
            input_tensor, weight, bias = args
            shape = input_tensor.shape
            if isinstance(weight, cls):
                if cls._FORCE_CUTLASS:
                    return torch._sparse_semi_structured_linear(
                        input_tensor, weight.values(), weight.indices(), bias=bias
                    )
                else:
                    return (
                        torch._cslt_sparse_mm(
                            weight.compressed_tensor,  # type: ignore[arg-type]
                            input_tensor.view(-1, shape[-1]).t(),
                            bias,
                        )
                        .t()
                        .view(*shape[:-1], -1)
                    )
        else:
            # if not the linear function, then compute as usual (fallback to dispatch)
            return super().__torch_function__(func, types, args, kwargs)

    @classmethod
    def __torch_dispatch__(cls, func, types, args, kwargs) -> Any:
        """Overload __torch_dispatch__ to use torch._sparse_semi_structured_linear.

        `torch.structured_sparse_linear` uses accelerated sparse CUTLASS kernels.
        In the future we plan to also add in support for cuSPARSELt kernels.

        Args:
            func: The function being dispatched.
            types: The types of the arguments.
            args: The arguments passed to the function.
            kwargs: The keyword arguments passed to the function.

        Returns:
            Any: The result of the dispatched operation.

        Raises:
            NotImplementedError: If the dispatched operation is not implemented.
        """
        # Since this code runs below autograd, a detach corresponds to only returning a new object
        if func is torch.ops.aten.detach.default:
            return SparseSemiStructuredTensor(
                args[0].original_tensor,
                original_shape=args[0].shape,
                compressed_tensor_cusparselt=args[0].compressed_tensor_cusparselt,
                sparse_tensor_cutlass=args[0].sparse_tensor_cutlass,
                meta_tensor_cutlass=args[0].meta_tensor_cutlass,
                transposed=args[0].transposed,
            )

        # Because we cannot go from the compressed representation back to the dense representation currently,
        # we just keep track of how many times we have been transposed. Depending on whether the sparse matrix
        # is the first or second argument, we expect an even / odd number of calls to transpose respectively.
        if func is torch.ops.aten.t.default:
            return SparseSemiStructuredTensor(
                args[0].original_tensor,
                original_shape=args[0].shape,
                compressed_tensor_cusparselt=args[0].compressed_tensor_cusparselt,
                sparse_tensor_cutlass=args[0].sparse_tensor_cutlass,
                meta_tensor_cutlass=args[0].meta_tensor_cutlass,
                transposed=not args[0].transposed,
            )

        # handle addmm
        if func is torch.ops.aten.addmm.default:
            bias, input_A, input_B = args

            # Currently, we only support the first matrix being sparse for addmm/mm in cuSPARSELT and CUTLASS.
            # CUTLASS only supports the first input to be sparse for a given matmul.
            # cuSPARSELt does not have this limitation, although our implementation is only for sparse first.

            # We support second matrix sparse matmul by taking advantage of some transpose properties:
            # This is also why we want an odd number of transposed for second matrix sparse vs an even number
            # of transpose calss for first matrix sparse.
            # F.linear(x) = addmm(bias, input, weight.t()) = b + xW' = (b + xW')''
            #        = (W''x' + b')' = (Wx' + b')' = addmm(bias.T, weight, input).T
            if isinstance(input_B, cls) and input_B.transposed:
                if input_B.compressed_tensor_cusparselt is None:
                    assert input_B.sparse_tensor_cutlass is not None and input_B.meta_tensor_cutlass is not None
                    return torch._sparse_semi_structured_linear(
                        input_A, input_B.sparse_tensor_cutlass, input_B.meta_tensor_cutlass, bias=bias
                    )
                else:
                    return torch._cslt_sparse_mm(
                        input_B.compressed_tensor_cusparselt, input_A.T, bias  # type: ignore[arg-type]
                    ).t()

        # handle mm
        if func is torch.ops.aten.mm.default:
            input_A, input_B = args

            if isinstance(input_A, cls) and not input_A.transposed:
                if input_A.compressed_tensor_cusparselt is None:
                    assert input_A.sparse_tensor_cutlass is not None and input_A.meta_tensor_cutlass is not None
                    return torch._sparse_semi_structured_linear(
                        input_B.t(), input_A.sparse_tensor_cutlass, input_A.meta_tensor_cutlass
                    ).t()
                else:
                    return torch._cslt_sparse_mm(
                        input_A.compressed_tensor_cusparselt, input_B, None  # type: ignore[arg-type]
                    )
            elif isinstance(input_B, cls) and input_B.transposed:
                if input_B.compressed_tensor_cusparselt is None:
                    assert input_B.sparse_tensor_cutlass is not None and input_B.meta_tensor_cutlass is not None
                    return torch._sparse_semi_structured_linear(
                        input_A, input_B.sparse_tensor_cutlass, input_B.meta_tensor_cutlass
                    )
                else:
                    return torch._cslt_sparse_mm(input_B.compressed_tensor_cusparselt, input_A.T, None).t()  # type: ignore[arg-type]

        # When torch is run with inference mode, pytorch does not decompose torch.ops.aten.linear into a .t() and addmm(),
        # so we must match the aten.linear op. In this case, we need to explicitly handle collapsing to 2d matmul
        # TODO see if there's a way to force pytorch to decompose the op so we don't have to handle this here.
        if func is torch.ops.aten.linear.default:
            input_tensor, weight, bias = args
            shape = input_tensor.shape
            if isinstance(weight, cls):
                if weight.compressed_tensor_cusparselt is None:
                    assert weight.sparse_tensor_cutlass is not None and weight.meta_tensor_cutlass is not None
                    return torch._sparse_semi_structured_linear(
<<<<<<< HEAD
                        input_tensor,
                        weight.sparse_tensor_cutlass,
                        weight.meta_tensor_cutlass,
                        bias=bias
                    )
                else:
                    return torch._cslt_sparse_mm(
                        weight.compressed_tensor_cusparselt,  # type: ignore[arg-type]
                        input_tensor.view(-1, shape[-1]).t(),
                        bias
                    ).t().view(*shape[:-1], -1)
=======
                        input_tensor, weight.values(), weight.indices(), bias=bias
                    )
                else:
                    return (
                        torch._cslt_sparse_mm(
                            weight.compressed_tensor,  # type: ignore[arg-type]
                            input_tensor.view(-1, shape[-1]).t(),
                            bias,
                        )
                        .t()
                        .view(*shape[:-1], -1)
                    )
>>>>>>> de30920a330 ([sparse] Fix semi-structured sparse shape mismatch bug)

        # handle values
        if func is torch.ops.aten.values.default:
            if args[0].compressed_tensor_cusparselt is None:
                return args[0].sparse_tensor_cutlass.detach()
            else:
                m, k = args[0].shape
                num_kept_elements = m * k // 2
                return args[0].compressed_tensor_cusparselt[:num_kept_elements].view(m, k // 2)

        # handle indices
        if func is torch.ops.aten.indices.default:
            if args[0].compressed_tensor_cusparselt is None:
                return args[0].meta_tensor_cutlass
            else:
                m, k = args[0].shape
                num_kept_elements = m * k // 2
                metadata = args[0].compressed_tensor_cusparselt[num_kept_elements:].view(m, -1)
                indices_dtype = SparseSemiStructuredTensor.__get_indices_dtype(
                    args[0].dtype
                )
                return metadata.view(indices_dtype)

        error_string = "\n".join(
            [f"func {func} with args: "]
            + [f"arg{i}: {arg}" for i, arg in enumerate(args)]
        )
        raise NotImplementedError(error_string)


    def to_dense(self):
        if self.compressed_tensor_cusparselt is not None:
            raise RuntimeError("Converting to dense is not yet supported by cuSPARSELt backend!")

        from torch.sparse._semi_structured_conversions import (
            sparse_semi_structured_to_dense_cutlass,
        )

        return sparse_semi_structured_to_dense_cutlass(
            self.sparse_tensor_cutlass,
            self.meta_tensor_cutlass,
        )


def to_sparse_semi_structured(
    original_tensor: torch.Tensor,
    transposed: bool = False,
) -> SparseSemiStructuredTensor:
    """
    This function converts a dense tensor into a sparse semi-structured tensor.
    It will return a SparseSemiStructuredTensor, a subclass of torch.Tensor.

    This function will check to ensure the dense tensor has the right dtype, size, dims, and device.
    We currently only support semi-structured sparse tensors for 2d CUDA tensors.
    Additionally, your tensor must be a positive multiple of a block size given the dtype

    - torch.float16  (r, c) must be >= and a multiple of 64
    - torch.int8     (r, c) must be >= and a multiple of 128

    Args:
        original_tensor (Tensor): the dense tensor to convert
        transposed (bool, optional): whether the dense tensor is transposed

    Returns:
        SparseSemiStructuredTensor: A sparse semi-structured tensor created from the given original_tensor

    Raises:
        None
    Example:
        >>> # xdoctest: +REQUIRES(env:TORCH_DOCTEST_CUDA)
        >>> A = torch.Tensor([0, 0, 1, 1]).tile((128, 32)).half().cuda()
        tensor([[0., 0., 1.,  ..., 0., 1., 1.],
                [0., 0., 1.,  ..., 0., 1., 1.],
                [0., 0., 1.,  ..., 0., 1., 1.],
                ...,
                [0., 0., 1.,  ..., 0., 1., 1.],
                [0., 0., 1.,  ..., 0., 1., 1.],
                [0., 0., 1.,  ..., 0., 1., 1.]], device='cuda:0', dtype=torch.float16)
        >>> A_sparse = to_sparse_semi_structured(A)
        SparseSemiStructuredTensor(shape=torch.Size([128, 128]), transposed=False, values=tensor([[1., 1., 1.,  ..., 1., 1., 1.],
                [1., 1., 1.,  ..., 1., 1., 1.],
                [1., 1., 1.,  ..., 1., 1., 1.],
                ...,
                [1., 1., 1.,  ..., 1., 1., 1.],
                [1., 1., 1.,  ..., 1., 1., 1.],
                [1., 1., 1.,  ..., 1., 1., 1.]], device='cuda:0', dtype=torch.float16),
            metadata=tensor([[-4370, -4370, -4370,  ..., -4370, -4370, -4370],
                [-4370, -4370, -4370,  ..., -4370, -4370, -4370],
                [-4370, -4370, -4370,  ..., -4370, -4370, -4370],
                ...,
                [-4370, -4370, -4370,  ..., -4370, -4370, -4370],
                [-4370, -4370, -4370,  ..., -4370, -4370, -4370],
                [-4370, -4370, -4370,  ..., -4370, -4370, -4370]], device='cuda:0',
       dtype=torch.int16))
    """
    return SparseSemiStructuredTensor(
        original_tensor, original_shape=original_tensor.shape, transposed=transposed
    )<|MERGE_RESOLUTION|>--- conflicted
+++ resolved
@@ -361,7 +361,6 @@
                 if weight.compressed_tensor_cusparselt is None:
                     assert weight.sparse_tensor_cutlass is not None and weight.meta_tensor_cutlass is not None
                     return torch._sparse_semi_structured_linear(
-<<<<<<< HEAD
                         input_tensor,
                         weight.sparse_tensor_cutlass,
                         weight.meta_tensor_cutlass,
@@ -373,20 +372,6 @@
                         input_tensor.view(-1, shape[-1]).t(),
                         bias
                     ).t().view(*shape[:-1], -1)
-=======
-                        input_tensor, weight.values(), weight.indices(), bias=bias
-                    )
-                else:
-                    return (
-                        torch._cslt_sparse_mm(
-                            weight.compressed_tensor,  # type: ignore[arg-type]
-                            input_tensor.view(-1, shape[-1]).t(),
-                            bias,
-                        )
-                        .t()
-                        .view(*shape[:-1], -1)
-                    )
->>>>>>> de30920a330 ([sparse] Fix semi-structured sparse shape mismatch bug)
 
         # handle values
         if func is torch.ops.aten.values.default:
