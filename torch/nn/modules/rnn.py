--- conflicted
+++ resolved
@@ -70,13 +70,8 @@
         if dropout > 0 and num_layers == 1:
             warnings.warn("dropout option adds dropout after all but last "
                           "recurrent layer, so non-zero dropout expects "
-<<<<<<< HEAD
-                          "num_layers greater than 1, but got dropout={} and "
-                          "num_layers={}".format(dropout, num_layers), stacklevel=2)
-=======
                           f"num_layers greater than 1, but got dropout={dropout} and "
-                          f"num_layers={num_layers}")
->>>>>>> 71632d4d
+                          f"num_layers={num_layers}", stacklevel=2)
 
         if not isinstance(hidden_size, int):
             raise TypeError(f"hidden_size should be of type int, got: {type(hidden_size).__name__}")
