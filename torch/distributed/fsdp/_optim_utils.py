--- conflicted
+++ resolved
@@ -1347,13 +1347,8 @@
             {n for state in state_info for n in state.tensors.keys()}
         )
         empty_ranks: Set[int] = set()
-<<<<<<< HEAD
-        # First check all the non-scalar states and get the exist status of the
-        # the states on each rank.
-=======
         # First check all the non-scalar states and get the information of
         # states on each rank.
->>>>>>> ada65508
         for state_name in all_tensor_states:
             numels = []
             dtype: Optional[torch.dtype] = None
@@ -1373,15 +1368,6 @@
             assert not empty_ranks or empty_ranks == _empty_ranks
             empty_ranks = _empty_ranks
             if state_name not in state_buffers:
-<<<<<<< HEAD
-                state_buffers[state_name] = [None for _ in input_states]
-            local_state = input_states[fqn].get(state_name, None)
-            state_buffers[state_name][fsdp_param_info.param_indices[fqn]] = local_state
-
-        # Restoring the scalar and non-tensor states. If the corresponding non-scalar
-        # states do not exist on the rank, we also skip the scalar and non-tensor
-        # states on that rank
-=======
                 state_buffers[state_name] = [
                     None for _ in fsdp_param_info.param_indices
                 ]
@@ -1391,7 +1377,6 @@
         # Restoring the scalar and non-tensor states. If the corresponding
         # non-scalar states do not exist on the rank, we also skip the scalar
         # non-tensor states on that rank.
->>>>>>> ada65508
         for rank, object_state in enumerate(state_info):
             if rank in empty_ranks:
                 continue
@@ -1432,19 +1417,11 @@
         return
     flat_param = fsdp_param_info.handle.flat_param
     fsdp_state = fsdp_param_info.state
-<<<<<<< HEAD
-    numel = 0
-=======
->>>>>>> ada65508
     for fqn, gathered_state in output_states.items():
         value = gathered_state[state_name]
 
         param_idx = fsdp_param_info.param_indices[fqn]
         value = value.reshape(flat_param._shapes[param_idx])
-<<<<<<< HEAD
-        numel += value.numel()
-=======
->>>>>>> ada65508
         if shard_state:
             osd_config = fsdp_state._optim_state_dict_config
             if getattr(osd_config, "_use_dtensor", False):
@@ -1490,14 +1467,11 @@
         fsdp_param_info, gathered_state_info, input_states, output_states
     )
 
-<<<<<<< HEAD
-=======
     has_state_params: List[bool] = [
         True if fqn in output_states else False
         for fqn, idx in fsdp_param_info.param_indices.items()
     ]
 
->>>>>>> ada65508
     # Loop through the ``state_buffers`` and construct the flattened, concatenated,
     # sharded states. The size of the constructed state will be the same size as
     # flat_param (also sharded).
@@ -1518,15 +1492,6 @@
         begin = fsdp_state.rank * flat_param._sharded_size.numel()
         # End is inclusive.
         end = begin + flat_param._sharded_size.numel() - 1
-<<<<<<< HEAD
-        # buffer_idx corresponds to the parameter index in the FlatParameter.
-        mem_offset, buffer_idx = 0, 0
-        for numel, is_padding in zip(
-            flat_param._numels_with_padding, flat_param._is_padding_mask
-        ):
-            if is_padding:
-                # This memory range is a padding.
-=======
         # param_idx corresponds to the parameter index in the FlatParameter.
         mem_offset, param_idx = 0, 0
         for numel, is_padding in zip(
@@ -1541,7 +1506,6 @@
                 # This memory range is a padding or the param is frozen and does
                 # not require gradient. For the later case, we treat it as a
                 # padding and add empty values to the local_buffers.
->>>>>>> ada65508
 
                 padding_begin, padding_end = mem_offset, mem_offset + numel - 1
                 if padding_begin <= begin <= padding_end:
@@ -1568,17 +1532,6 @@
                     padding_len = 0
                 if padding_len:
                     local_buffers.append(empty_func(padding_len))
-<<<<<<< HEAD
-            else:
-                # This memory range is a parameter in FlatParameter. As for the
-                # optimizer state_dict, this memory range is a state.
-
-                # We need to check if this rank owns the buffer. If this is None,
-                # the rank does not have any part of the corresponding parameter.
-                if buffers[buffer_idx] is not None:
-                    local_buffers.append(cast(torch.Tensor, buffers[buffer_idx]))
-                buffer_idx += 1
-=======
 
             if not is_padding:
                 # This memory range is a parameter in FlatParameter. So there
@@ -1597,7 +1550,6 @@
                     local_buffers.append(cast(torch.Tensor, buffers[param_idx]))
                 param_idx += 1
 
->>>>>>> ada65508
             mem_offset += numel
 
         shard_numel_padded = flat_param._sharded_size.numel() - (
@@ -1639,12 +1591,8 @@
             "logic."
         )
         for fqn, idx in fsdp_param_info.param_indices.items():
-<<<<<<< HEAD
-            output_states[fqn][state_name] = orig_states[idx]
-=======
             if fsdp_param_info.param_requires_grad[idx] or fqn in output_states:
                 output_states[fqn][state_name] = orig_states[idx]
->>>>>>> ada65508
 
         _unflatten_orig_param_states(
             fsdp_param_info,
@@ -1684,9 +1632,6 @@
             fsdp_param_info, gathered_state_info, input_states, shard_state, to_save
         )
     if to_save:
-<<<<<<< HEAD
-        assert set(output_states.keys()) == set(fsdp_param_info.param_indices.keys())
-=======
         for key, idx in fsdp_param_info.param_indices.items():
             if key in output_states:
                 continue
@@ -1700,7 +1645,6 @@
                 "the output_states has the param keys "
                 f"{sorted(output_states.keys())}."
             )
->>>>>>> ada65508
         return output_states
     else:
         return {}
@@ -1757,9 +1701,6 @@
     for _all_states in all_states.values():
         fqn = next(iter(_all_states.keys()))
         fsdp_param_info = fqn_to_fsdp_param_info[fqn]
-<<<<<<< HEAD
-        assert set(fsdp_param_info.param_indices.keys()) == set(_all_states.keys())
-=======
         assert len(fsdp_param_info.param_requires_grad) > 0, (
             "With use_orig_params, FSDPParamInfo should have requires_grad "
             "information. However, the length is zero."
@@ -1776,7 +1717,6 @@
                 "the optimizer has the param keys "
                 f"{sorted(_all_states.keys())}."
             )
->>>>>>> ada65508
         fsdp_osd_state.update(
             _gather_all_orig_param_state(
                 fsdp_param_info,
