import numbers
from typing import Optional, Tuple
import warnings

import torch
from torch import Tensor

"""
We will recreate all the RNN modules as we require the modules to be decomposed
into its building blocks to be able to observe.
"""

__all__ = [
    "LSTMCell",
    "LSTM"
]

class LSTMCell(torch.nn.Module):
    r"""A quantizable long short-term memory (LSTM) cell.

    For the description and the argument types, please, refer to :class:`~torch.nn.LSTMCell`

    Examples::

        >>> import torch.ao.nn.quantizable as nnqa
        >>> rnn = nnqa.LSTMCell(10, 20)
        >>> input = torch.randn(6, 10)
        >>> hx = torch.randn(3, 20)
        >>> cx = torch.randn(3, 20)
        >>> output = []
        >>> for i in range(6):
        ...     hx, cx = rnn(input[i], (hx, cx))
        ...     output.append(hx)
    """
    _FLOAT_MODULE = torch.nn.LSTMCell

    def __init__(self, input_dim: int, hidden_dim: int, bias: bool = True,
                 device=None, dtype=None) -> None:
        factory_kwargs = {'device': device, 'dtype': dtype}
        super().__init__()
        self.input_size = input_dim
        self.hidden_size = hidden_dim
        self.bias = bias

        self.igates = torch.nn.Linear(input_dim, 4 * hidden_dim, bias=bias, **factory_kwargs)
        self.hgates = torch.nn.Linear(hidden_dim, 4 * hidden_dim, bias=bias, **factory_kwargs)
        self.gates = torch.ao.nn.quantized.FloatFunctional()

        self.input_gate = torch.nn.Sigmoid()
        self.forget_gate = torch.nn.Sigmoid()
        self.cell_gate = torch.nn.Tanh()
        self.output_gate = torch.nn.Sigmoid()

        self.fgate_cx = torch.ao.nn.quantized.FloatFunctional()
        self.igate_cgate = torch.ao.nn.quantized.FloatFunctional()
        self.fgate_cx_igate_cgate = torch.ao.nn.quantized.FloatFunctional()

        self.ogate_cy = torch.ao.nn.quantized.FloatFunctional()

        self.initial_hidden_state_qparams: Tuple[float, int] = (1.0, 0)
        self.initial_cell_state_qparams: Tuple[float, int] = (1.0, 0)
        self.hidden_state_dtype: torch.dtype = torch.quint8
        self.cell_state_dtype: torch.dtype = torch.quint8

    def forward(self, x: Tensor, hidden: Optional[Tuple[Tensor, Tensor]] = None) -> Tuple[Tensor, Tensor]:
        if hidden is None or hidden[0] is None or hidden[1] is None:
            hidden = self.initialize_hidden(x.shape[0], x.is_quantized)
        hx, cx = hidden

        igates = self.igates(x)
        hgates = self.hgates(hx)
        gates = self.gates.add(igates, hgates)

        input_gate, forget_gate, cell_gate, out_gate = gates.chunk(4, 1)

        input_gate = self.input_gate(input_gate)
        forget_gate = self.forget_gate(forget_gate)
        cell_gate = self.cell_gate(cell_gate)
        out_gate = self.output_gate(out_gate)

        fgate_cx = self.fgate_cx.mul(forget_gate, cx)
        igate_cgate = self.igate_cgate.mul(input_gate, cell_gate)
        fgate_cx_igate_cgate = self.fgate_cx_igate_cgate.add(fgate_cx, igate_cgate)
        cy = fgate_cx_igate_cgate

        # TODO: make this tanh a member of the module so its qparams can be configured
        tanh_cy = torch.tanh(cy)
        hy = self.ogate_cy.mul(out_gate, tanh_cy)
        return hy, cy

    def initialize_hidden(self, batch_size: int, is_quantized: bool = False) -> Tuple[Tensor, Tensor]:
        h, c = torch.zeros((batch_size, self.hidden_size)), torch.zeros((batch_size, self.hidden_size))
        if is_quantized:
            (h_scale, h_zp) = self.initial_hidden_state_qparams
            (c_scale, c_zp) = self.initial_cell_state_qparams
            h = torch.quantize_per_tensor(h, scale=h_scale, zero_point=h_zp, dtype=self.hidden_state_dtype)
            c = torch.quantize_per_tensor(c, scale=c_scale, zero_point=c_zp, dtype=self.cell_state_dtype)
        return h, c

    def _get_name(self):
        return 'QuantizableLSTMCell'

    @classmethod
    def from_params(cls, wi, wh, bi=None, bh=None):
        """Uses the weights and biases to create a new LSTM cell.

        Args:
            wi, wh: Weights for the input and hidden layers
            bi, bh: Biases for the input and hidden layers
        """
        assert (bi is None) == (bh is None)  # Either both None or both have values
        input_size = wi.shape[1]
        hidden_size = wh.shape[1]
        cell = cls(input_dim=input_size, hidden_dim=hidden_size,
                   bias=(bi is not None))
        cell.igates.weight = torch.nn.Parameter(wi)
        if bi is not None:
            cell.igates.bias = torch.nn.Parameter(bi)
        cell.hgates.weight = torch.nn.Parameter(wh)
        if bh is not None:
            cell.hgates.bias = torch.nn.Parameter(bh)
        return cell

    @classmethod
    def from_float(cls, other):
        assert type(other) == cls._FLOAT_MODULE
        assert hasattr(other, 'qconfig'), "The float module must have 'qconfig'"
        observed = cls.from_params(other.weight_ih, other.weight_hh,
                                   other.bias_ih, other.bias_hh)
        observed.qconfig = other.qconfig
        observed.igates.qconfig = other.qconfig
        observed.hgates.qconfig = other.qconfig
        return observed


class _LSTMSingleLayer(torch.nn.Module):
    r"""A single one-directional LSTM layer.

    The difference between a layer and a cell is that the layer can process a
    sequence, while the cell only expects an instantaneous value.
    """
    def __init__(self, input_dim: int, hidden_dim: int, bias: bool = True,
                 device=None, dtype=None) -> None:
        factory_kwargs = {'device': device, 'dtype': dtype}
        super().__init__()
        self.cell = LSTMCell(input_dim, hidden_dim, bias=bias, **factory_kwargs)

    def forward(self, x: Tensor, hidden: Optional[Tuple[Tensor, Tensor]] = None):
        result = []
        seq_len = x.shape[0]
        for i in range(seq_len):
            hidden = self.cell(x[i], hidden)
            result.append(hidden[0])  # type: ignore[index]
        result_tensor = torch.stack(result, 0)
        return result_tensor, hidden

    @classmethod
    def from_params(cls, *args, **kwargs):
        cell = LSTMCell.from_params(*args, **kwargs)
        layer = cls(cell.input_size, cell.hidden_size, cell.bias)
        layer.cell = cell
        return layer


class _LSTMLayer(torch.nn.Module):
    r"""A single bi-directional LSTM layer."""
    def __init__(self, input_dim: int, hidden_dim: int, bias: bool = True,
                 batch_first: bool = False, bidirectional: bool = False,
                 device=None, dtype=None) -> None:
        factory_kwargs = {'device': device, 'dtype': dtype}
        super().__init__()
        self.batch_first = batch_first
        self.bidirectional = bidirectional
        self.layer_fw = _LSTMSingleLayer(input_dim, hidden_dim, bias=bias, **factory_kwargs)
        if self.bidirectional:
            self.layer_bw = _LSTMSingleLayer(input_dim, hidden_dim, bias=bias, **factory_kwargs)

    def forward(self, x: Tensor, hidden: Optional[Tuple[Tensor, Tensor]] = None):
        if self.batch_first:
            x = x.transpose(0, 1)
        if hidden is None:
            hx_fw, cx_fw = (None, None)
        else:
            hx_fw, cx_fw = hidden
        hidden_bw: Optional[Tuple[Tensor, Tensor]] = None
        if self.bidirectional:
            if hx_fw is None:
                hx_bw = None
            else:
                hx_bw = hx_fw[1]
                hx_fw = hx_fw[0]
            if cx_fw is None:
                cx_bw = None
            else:
                cx_bw = cx_fw[1]
                cx_fw = cx_fw[0]
            if hx_bw is not None and cx_bw is not None:
                hidden_bw = hx_bw, cx_bw
        if hx_fw is None and cx_fw is None:
            hidden_fw = None
        else:
            hidden_fw = torch.jit._unwrap_optional(hx_fw), torch.jit._unwrap_optional(cx_fw)
        result_fw, hidden_fw = self.layer_fw(x, hidden_fw)

        if hasattr(self, 'layer_bw') and self.bidirectional:
            x_reversed = x.flip(0)
            result_bw, hidden_bw = self.layer_bw(x_reversed, hidden_bw)
            result_bw = result_bw.flip(0)

            result = torch.cat([result_fw, result_bw], result_fw.dim() - 1)
            if hidden_fw is None and hidden_bw is None:
                h = None
                c = None
            elif hidden_fw is None:
                (h, c) = torch.jit._unwrap_optional(hidden_bw)
            elif hidden_bw is None:
                (h, c) = torch.jit._unwrap_optional(hidden_fw)
            else:
                h = torch.stack([hidden_fw[0], hidden_bw[0]], 0)  # type: ignore[list-item]
                c = torch.stack([hidden_fw[1], hidden_bw[1]], 0)  # type: ignore[list-item]
        else:
            result = result_fw
            h, c = torch.jit._unwrap_optional(hidden_fw)  # type: ignore[assignment]

        if self.batch_first:
            result.transpose_(0, 1)

        return result, (h, c)

    @classmethod
    def from_float(cls, other, layer_idx=0, qconfig=None, **kwargs):
        r"""
        There is no FP equivalent of this class. This function is here just to
        mimic the behavior of the `prepare` within the `torch.ao.quantization`
        flow.
        """
        assert hasattr(other, 'qconfig') or (qconfig is not None)

        input_size = kwargs.get('input_size', other.input_size)
        hidden_size = kwargs.get('hidden_size', other.hidden_size)
        bias = kwargs.get('bias', other.bias)
        batch_first = kwargs.get('batch_first', other.batch_first)
        bidirectional = kwargs.get('bidirectional', other.bidirectional)

        layer = cls(input_size, hidden_size, bias, batch_first, bidirectional)
        layer.qconfig = getattr(other, 'qconfig', qconfig)
        wi = getattr(other, f'weight_ih_l{layer_idx}')
        wh = getattr(other, f'weight_hh_l{layer_idx}')
        bi = getattr(other, f'bias_ih_l{layer_idx}', None)
        bh = getattr(other, f'bias_hh_l{layer_idx}', None)

        layer.layer_fw = _LSTMSingleLayer.from_params(wi, wh, bi, bh)

        if other.bidirectional:
            wi = getattr(other, f'weight_ih_l{layer_idx}_reverse')
            wh = getattr(other, f'weight_hh_l{layer_idx}_reverse')
            bi = getattr(other, f'bias_ih_l{layer_idx}_reverse', None)
            bh = getattr(other, f'bias_hh_l{layer_idx}_reverse', None)
            layer.layer_bw = _LSTMSingleLayer.from_params(wi, wh, bi, bh)
        return layer


class LSTM(torch.nn.Module):
    r"""A quantizable long short-term memory (LSTM).

    For the description and the argument types, please, refer to :class:`~torch.nn.LSTM`

    Attributes:
        layers : instances of the `_LSTMLayer`

    .. note::
        To access the weights and biases, you need to access them per layer.
        See examples below.

    Examples::

        >>> import torch.ao.nn.quantizable as nnqa
        >>> rnn = nnqa.LSTM(10, 20, 2)
        >>> input = torch.randn(5, 3, 10)
        >>> h0 = torch.randn(2, 3, 20)
        >>> c0 = torch.randn(2, 3, 20)
        >>> output, (hn, cn) = rnn(input, (h0, c0))
        >>> # To get the weights:
        >>> # xdoctest: +SKIP
        >>> print(rnn.layers[0].weight_ih)
        tensor([[...]])
        >>> print(rnn.layers[0].weight_hh)
        AssertionError: There is no reverse path in the non-bidirectional layer
    """
    _FLOAT_MODULE = torch.nn.LSTM

    def __init__(self, input_size: int, hidden_size: int,
                 num_layers: int = 1, bias: bool = True,
                 batch_first: bool = False, dropout: float = 0.,
                 bidirectional: bool = False,
                 device=None, dtype=None) -> None:
        factory_kwargs = {'device': device, 'dtype': dtype}
        super().__init__()
        self.input_size = input_size
        self.hidden_size = hidden_size
        self.num_layers = num_layers
        self.bias = bias
        self.batch_first = batch_first
        self.dropout = float(dropout)
        self.bidirectional = bidirectional
        self.training = False  # We don't want to train using this module
        num_directions = 2 if bidirectional else 1

        if not isinstance(dropout, numbers.Number) or not 0 <= dropout <= 1 or \
                isinstance(dropout, bool):
            raise ValueError("dropout should be a number in range [0, 1] "
                             "representing the probability of an element being "
                             "zeroed")
        if dropout > 0:
            warnings.warn("dropout option for quantizable LSTM is ignored. "
                          "If you are training, please, use nn.LSTM version "
<<<<<<< HEAD
                          "followed by `prepare` step.", stacklevel=2)
=======
                          "followed by `prepare` step.", stacklevel=TO_BE_DETERMINED)
>>>>>>> fff02e67
            if num_layers == 1:
                warnings.warn("dropout option adds dropout after all but last "
                              "recurrent layer, so non-zero dropout expects "
                              f"num_layers greater than 1, but got dropout={dropout} "
<<<<<<< HEAD
                              f"and num_layers={num_layers}", stacklevel=2)
=======
                              f"and num_layers={num_layers}", stacklevel=TO_BE_DETERMINED)
>>>>>>> fff02e67

        layers = [_LSTMLayer(self.input_size, self.hidden_size,
                             self.bias, batch_first=False,
                             bidirectional=self.bidirectional, **factory_kwargs)]
        for layer in range(1, num_layers):
            layers.append(_LSTMLayer(self.hidden_size, self.hidden_size,
                                     self.bias, batch_first=False,
                                     bidirectional=self.bidirectional,
                                     **factory_kwargs))
        self.layers = torch.nn.ModuleList(layers)

    def forward(self, x: Tensor, hidden: Optional[Tuple[Tensor, Tensor]] = None):
        if self.batch_first:
            x = x.transpose(0, 1)

        max_batch_size = x.size(1)
        num_directions = 2 if self.bidirectional else 1
        if hidden is None:
            zeros = torch.zeros(num_directions, max_batch_size,
                                self.hidden_size, dtype=torch.float,
                                device=x.device)
            zeros.squeeze_(0)
            if x.is_quantized:
                zeros = torch.quantize_per_tensor(zeros, scale=1.0,
                                                  zero_point=0, dtype=x.dtype)
            hxcx = [(zeros, zeros) for _ in range(self.num_layers)]
        else:
            hidden_non_opt = torch.jit._unwrap_optional(hidden)
            if isinstance(hidden_non_opt[0], Tensor):
                hx = hidden_non_opt[0].reshape(self.num_layers, num_directions,
                                               max_batch_size,
                                               self.hidden_size)
                cx = hidden_non_opt[1].reshape(self.num_layers, num_directions,
                                               max_batch_size,
                                               self.hidden_size)
                hxcx = [(hx[idx].squeeze(0), cx[idx].squeeze(0)) for idx in range(self.num_layers)]
            else:
                hxcx = hidden_non_opt

        hx_list = []
        cx_list = []
        for idx, layer in enumerate(self.layers):
            x, (h, c) = layer(x, hxcx[idx])
            hx_list.append(torch.jit._unwrap_optional(h))
            cx_list.append(torch.jit._unwrap_optional(c))
        hx_tensor = torch.stack(hx_list)
        cx_tensor = torch.stack(cx_list)

        # We are creating another dimension for bidirectional case
        # need to collapse it
        hx_tensor = hx_tensor.reshape(-1, hx_tensor.shape[-2], hx_tensor.shape[-1])
        cx_tensor = cx_tensor.reshape(-1, cx_tensor.shape[-2], cx_tensor.shape[-1])

        if self.batch_first:
            x = x.transpose(0, 1)

        return x, (hx_tensor, cx_tensor)

    def _get_name(self):
        return 'QuantizableLSTM'

    @classmethod
    def from_float(cls, other, qconfig=None):
        assert isinstance(other, cls._FLOAT_MODULE)
        assert (hasattr(other, 'qconfig') or qconfig)
        observed = cls(other.input_size, other.hidden_size, other.num_layers,
                       other.bias, other.batch_first, other.dropout,
                       other.bidirectional)
        observed.qconfig = getattr(other, 'qconfig', qconfig)
        for idx in range(other.num_layers):
            observed.layers[idx] = _LSTMLayer.from_float(other, idx, qconfig,
                                                         batch_first=False)
        # TODO: Remove setting observed to eval to enable QAT.
        observed.eval()
        observed = torch.ao.quantization.prepare(observed, inplace=True)
        return observed

    @classmethod
    def from_observed(cls, other):
        # The whole flow is float -> observed -> quantized
        # This class does float -> observed only
        raise NotImplementedError("It looks like you are trying to convert a "
                                  "non-quantizable LSTM module. Please, see "
                                  "the examples on quantizable LSTMs.")<|MERGE_RESOLUTION|>--- conflicted
+++ resolved
@@ -314,20 +314,12 @@
         if dropout > 0:
             warnings.warn("dropout option for quantizable LSTM is ignored. "
                           "If you are training, please, use nn.LSTM version "
-<<<<<<< HEAD
-                          "followed by `prepare` step.", stacklevel=2)
-=======
                           "followed by `prepare` step.", stacklevel=TO_BE_DETERMINED)
->>>>>>> fff02e67
             if num_layers == 1:
                 warnings.warn("dropout option adds dropout after all but last "
                               "recurrent layer, so non-zero dropout expects "
                               f"num_layers greater than 1, but got dropout={dropout} "
-<<<<<<< HEAD
-                              f"and num_layers={num_layers}", stacklevel=2)
-=======
                               f"and num_layers={num_layers}", stacklevel=TO_BE_DETERMINED)
->>>>>>> fff02e67
 
         layers = [_LSTMLayer(self.input_size, self.hidden_size,
                              self.bias, batch_first=False,
