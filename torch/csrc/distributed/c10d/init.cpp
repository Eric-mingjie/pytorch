#include <torch/csrc/python_headers.h>

#include <c10/util/intrusive_ptr.h>
#include <c10d/FileStore.hpp>
#include <c10d/TCPStore.hpp>
#include <c10d/Utils.hpp>
#ifndef _WIN32
#include <c10d/HashStore.hpp>
#include <c10d/ProcessGroupRoundRobin.hpp>
#endif
#include <c10d/ProcessGroup.hpp>

#ifdef USE_C10D_GLOO
#include <c10d/ProcessGroupGloo.hpp>
#endif

#ifdef USE_C10D_NCCL
#include <c10d/ProcessGroupNCCL.hpp>
#endif

#ifdef USE_C10D_MPI
#include <c10d/ProcessGroupMPI.hpp>
#endif

#include <c10d/PrefixStore.hpp>
#include <fmt/format.h>
#include <pybind11/chrono.h>

#include <c10d/comm.hpp>
#include <c10d/frontend.hpp>
#include <c10d/logger.hpp>
#include <c10d/reducer.hpp>
#include <torch/csrc/Exceptions.h>
#include <torch/csrc/distributed/c10d/python_comm_hook.h>
#include <torch/csrc/jit/python/pybind_utils.h>
#include <torch/csrc/utils/object_ptr.h>
#include <torch/csrc/utils/pybind.h>

#include <torch/custom_class.h>

namespace {

// Wrapper to ensure GIL is released before destructing ProcessGroupGloo
// TODO: move this somewhere more generally useful
template <typename T>
class IntrusivePtrNoGilDestructor {
  c10::intrusive_ptr<T> impl_;
public:
  IntrusivePtrNoGilDestructor() = default;
  IntrusivePtrNoGilDestructor(const IntrusivePtrNoGilDestructor&) = default;
  IntrusivePtrNoGilDestructor(IntrusivePtrNoGilDestructor&&) = default;
  IntrusivePtrNoGilDestructor& operator=(const IntrusivePtrNoGilDestructor&) = default;
  IntrusivePtrNoGilDestructor& operator=(IntrusivePtrNoGilDestructor&&) = default;
  /* implicit */ IntrusivePtrNoGilDestructor(c10::intrusive_ptr<T> impl) : impl_(std::move(impl)) {}
  // This ctor is very important; see
  // https://github.com/pybind/pybind11/issues/2957
  explicit IntrusivePtrNoGilDestructor(T* impl) : impl_(c10::intrusive_ptr<T>::unsafe_steal_from_new(impl)) {}
  ~IntrusivePtrNoGilDestructor() {
    if (impl_) {
      if (PyGILState_Check()) {
        pybind11::gil_scoped_release release;
        impl_.reset();
      } else {
        impl_.reset();
      }
    }
  }
  T& operator*() const noexcept { return *impl_; }
  T* operator->() const noexcept { return impl_.get(); }
  C10_NODISCARD T* get() const noexcept { return impl_.get(); }
  void reset() noexcept { impl_.reset(); }
  operator bool() const noexcept {
    return impl_;
  }
};

} // anonymous namespace

PYBIND11_DECLARE_HOLDER_TYPE(T, IntrusivePtrNoGilDestructor<T>, true);

namespace torch {
namespace distributed {
namespace c10d {

namespace {

#ifdef USE_C10D_GLOO
constexpr char* GLOO_SOCKET_IFNAME_ENV = "GLOO_SOCKET_IFNAME";
#endif

std::vector<std::string> split(char separator, const std::string& string) {
  std::vector<std::string> pieces;
  std::stringstream ss(string);
  std::string item;
  while (std::getline(ss, item, separator)) {
    pieces.push_back(std::move(item));
  }
  return pieces;
}

template <typename T>
using shared_ptr_class_ = py::class_<T, std::shared_ptr<T>>;

constexpr auto kDeprecationWarning =
    "{} API is being deprecated, please ping "
    "https://github.com/pytorch/pytorch/issues/46291 "
    "if you see this warning";
template <typename T>
using intrusive_ptr_class_ = py::class_<T, c10::intrusive_ptr<T>>;

template <typename T>
using intrusive_ptr_no_gil_destructor_class_ = py::class_<T, IntrusivePtrNoGilDestructor<T>>;

// PythonStore is a pybind11 trampoline class to allow a Python
// class to inherit from c10d.Store and implement its interface.
class PythonStore : public ::c10d::Store {
 public:
  using ::c10d::Store::Store;

  // Note: this function manually calls the Python-side overload
  // for this function instead of using the PYBIND11_OVERLOAD_XYZ
  // macros. This is done so that we can call the Python-side
  // function with a std::string instead of a std::vector<uint8_t>.
  void set(const std::string& key, const std::vector<uint8_t>& value) override {
    pybind11::gil_scoped_acquire gil;
    pybind11::function fn =
        pybind11::get_overload(static_cast<const ::c10d::Store*>(this), "set");
    TORCH_INTERNAL_ASSERT(fn);
    // Call function with a py::bytes object for the value.
    fn(key,
       py::bytes(reinterpret_cast<const char*>(value.data()), value.size()));
  }

  // Note: this function manually calls the Python-side overload
  // for this function instead of using the PYBIND11_OVERLOAD_XYZ
  // macros. This is done so that the Python-side function can
  // return a py::bytes instead of a std::vector<uint8_t>.
  std::vector<uint8_t> get(const std::string& key) override {
    pybind11::gil_scoped_acquire gil;
    pybind11::function fn =
        pybind11::get_overload(static_cast<const ::c10d::Store*>(this), "get");
    TORCH_INTERNAL_ASSERT(fn);
    // Cast return value from Python to py::bytes, then implicitly
    // convert that to a std::string, so that we can construct a
    // std::vector<uint8_t>. There is no API for directly accessing
    // the contents of the py::bytes object.
    std::string str = pybind11::cast<py::bytes>(fn(key));
    return std::vector<uint8_t>(str.begin(), str.end());
  }

  int64_t add(const std::string& key, int64_t value) override {
    PYBIND11_OVERLOAD_PURE(int64_t, ::c10d::Store, add, key, value);
  }

  int64_t getNumKeys() override {
    PYBIND11_OVERLOAD_PURE(int64_t, ::c10d::Store, getNumKeys);
  }

  bool deleteKey(const std::string& key) override {
    PYBIND11_OVERLOAD_PURE(bool, ::c10d::Store, deleteKey, key);
  }

  bool check(const std::vector<std::string>& keys) override {
    PYBIND11_OVERLOAD_PURE(bool, ::c10d::Store, check, keys);
  }

  void wait(const std::vector<std::string>& keys) override {
    PYBIND11_OVERLOAD_PURE(void, ::c10d::Store, wait, keys);
  }

  void wait(
      const std::vector<std::string>& keys,
      const std::chrono::milliseconds& timeout) override {
    PYBIND11_OVERLOAD_PURE(void, ::c10d::Store, wait, keys, timeout);
  }
};

// Called from DDP's Python API to create a c10d Python comm hook object.
// The input state and callable comm_hook are Python objects. It later calls
// register_comm_hook function of the reducer input to register the hook.
void _register_comm_hook(
    ::c10d::Reducer& reducer,
    py::object state,
    py::object comm_hook) {
  reducer.register_comm_hook(std::make_unique<::c10d::PythonCommHook>(
      std::move(state), std::move(comm_hook)));
}

// Called from DDP's Python API to create a c10d C++ comm hook.
// The input is an enum hook type. It later calls register_builtin_comm_hook
// function of the reducer input to set the hook type.
void _register_builtin_comm_hook(
    ::c10d::Reducer& reducer,
    ::c10d::BuiltinCommHookType comm_hook_type) {
  reducer.register_builtin_comm_hook(comm_hook_type);
}

PyObject* c10d_init(PyObject* _unused, PyObject* noargs) {
  C10_LOG_API_USAGE_ONCE("c10d.python.import");
  auto c10d_module = THPObjectPtr(PyImport_ImportModule("torch.distributed"));
  if (!c10d_module) {
    throw python_error();
  }

  auto torch_C_module = THPObjectPtr(PyImport_ImportModule("torch._C"));
  if (!torch_C_module) {
    throw python_error();
  }

  auto torch_C_m = py::handle(torch_C_module).cast<py::module>();
  auto m =
      torch_C_m.def_submodule("_distributed_c10d", "distributed c10d bindings");

  auto module = py::handle(m).cast<py::module>();

  module
      .def(
          "_register_comm_hook",
          &_register_comm_hook,
          py::arg("reducer"),
          py::arg("state"),
          py::arg("comm_hook"),
          py::call_guard<py::gil_scoped_release>())
      .def(
          "_register_builtin_comm_hook",
          &_register_builtin_comm_hook,
          py::arg("reducer"),
          py::arg("comm_hook_type"));

  shared_ptr_class_<::c10d::GradBucket>(
      module,
      "GradBucket",
      R"(
This class mainly passes a flattened gradient tensor
(returned by :meth:`~torch.distributed.GradBucket.get_tensor`)
to DDP communication hook.
This tensor can be further decomposed into a list of per-parameter tensors within this bucket
(returned by :meth:`~torch.distributed.GradBucket.get_per_parameter_tensors`)
to apply layer-wise operations.
)")
      .def(
          py::init<
              size_t,
              const Tensor&,
              const std::vector<size_t>&,
              const std::vector<size_t>&,
              const std::vector<c10::IntArrayRef>&>(),
          py::arg("index"),
          py::arg("tensor"),
          py::arg("offsets"),
          py::arg("lengths"),
          py::arg("sizes_list"))
      .def(
          "get_index",
          &::c10d::GradBucket::getIndex,
          py::call_guard<py::gil_scoped_release>(),
          R"(
.. warning::
    Since the buckets are rebuilt after the first iteration, should not rely on the indices at the beginning of training.

Returns:
    The index of a bucket that stores gradients of a few contiguous layers.
    All the gradients are bucketized.
)")
      .def(
          "get_tensor",
          &::c10d::GradBucket::getTensor,
          py::call_guard<py::gil_scoped_release>(),
          R"(
Returns:
    A flattened 1D ``torch.Tensor``,
    which can be further decomposed into a list of per-parameter tensors within this bucket.
)")
      .def(
          "get_per_parameter_tensors",
          &::c10d::GradBucket::getPerParameterTensors,
          py::call_guard<py::gil_scoped_release>(),
          R"(
Returns:
    A list of ``torch.Tensor``. Each tensor in the list corresponds to a parameter.
)")
      .def(
          "is_the_last_bucket_to_allreduce",
          &::c10d::GradBucket::isTheLastBucketToAllreduce,
          py::call_guard<py::gil_scoped_release>(),
          R"(
Returns:
    Whether this bucket is the last bucket to allreduce in an iteration.
    This also means that this bucket corresponds to the first few layers in the forward pass.
)")
      .def(
          "set_tensor",
          &::c10d::GradBucket::setTensor,
          py::arg("tensor"),
          py::call_guard<py::gil_scoped_release>(),
          R"(
Replaces the tensor in the bucket with the input tensor.
)");

  py::enum_<::c10d::BuiltinCommHookType>(module, "BuiltinCommHookType", R"(
An enum-like class for built-in communication hooks: ``ALLREDUCE`` and ``FP16_COMPRESS``.)")
      .value("ALLREDUCE", ::c10d::BuiltinCommHookType::ALLREDUCE)
      .value("FP16_COMPRESS", ::c10d::BuiltinCommHookType::FP16_COMPRESS);

  shared_ptr_class_<::c10d::Reducer>(module, "Reducer")
      .def(
          py::init<
              std::vector<std::vector<at::Tensor>>,
              std::vector<std::vector<size_t>>,
              c10::intrusive_ptr<::c10d::ProcessGroup>,
              std::vector<std::vector<bool>>,
              int64_t,
              bool,
              bool,
              std::unordered_map<size_t, std::string>
            >(),
          py::arg("replicas"),
          py::arg("bucket_indices"),
          py::arg("process_group"),
          py::arg("expect_sparse_gradients") = std::vector<std::vector<bool>>(),
          py::arg("bucket_bytes_cap") = ::c10d::kDefaultBucketBytesCap,
          py::arg("find_unused_parameters") = false,
          py::arg("gradient_as_bucket_view") = false,
          py::arg("param_to_name_mapping") = std::unordered_map<size_t, std::string>(),
          py::call_guard<py::gil_scoped_release>())
      .def(
          "initialize_buckets",
          &::c10d::Reducer::initialize_buckets,
          py::call_guard<py::gil_scoped_release>())
      .def(
          "prepare_for_forward",
          &::c10d::Reducer::prepare_for_forward,
          py::call_guard<py::gil_scoped_release>())
      .def(
          "prepare_for_backward",
          &::c10d::Reducer::prepare_for_backward,
          py::call_guard<py::gil_scoped_release>())
      .def(
          "prepare_for_backward",
          [](::c10d::Reducer& reducer, const at::Tensor& output)
              -> void { reducer.prepare_for_backward({output}); },
          py::call_guard<py::gil_scoped_release>())
      .def("get_backward_stats", &::c10d::Reducer::get_backward_stats)
      .def(
          "_rebuild_buckets",
          &::c10d::Reducer::rebuild_buckets,
          py::call_guard<py::gil_scoped_release>())
      .def(
          "get_bucket_tensors",
          &::c10d::Reducer::get_bucket_tensors,
          py::call_guard<py::gil_scoped_release>())
      .def(
          "_push_all_rebuilt_params",
          &::c10d::Reducer::push_rebuilt_params_for_all_indices,
          py::call_guard<py::gil_scoped_release>())
      .def(
          "_set_forward_pass_work_handle",
          &::c10d::Reducer::set_forward_pass_work_handle,
          py::call_guard<py::gil_scoped_release>())
      .def(
          "_get_local_used_maps",
          &::c10d::Reducer::get_local_used_maps_on_device)
      .def(
          "save_thread_local_state",
          &::c10d::Reducer::save_thread_local_state,
          py::call_guard<py::gil_scoped_release>())
      .def(
          "_set_ddp_runtime_logging_sample_rate",
          &::c10d::Reducer::set_ddp_runtime_logging_sample_rate,
          py::arg("sample_rate"),
          py::call_guard<py::gil_scoped_release>())
      .def(
          "_set_static_graph",
          &::c10d::Reducer::set_static_graph,
          py::call_guard<py::gil_scoped_release>());

  shared_ptr_class_<::c10d::Logger>(module, "Logger")
      .def(
          py::init<std::shared_ptr<::c10d::Reducer>>(),
          py::arg("reducer"),
          py::call_guard<py::gil_scoped_release>())
      .def(
          "set_construction_data_and_log",
          &::c10d::Logger::set_construction_data_and_log,
          py::arg("module_name"),
          py::arg("device_ids"),
          py::arg("output_device"),
          py::arg("broadcast_buffers"),
          py::call_guard<py::gil_scoped_release>())
      .def(
          "set_runtime_stats_and_log",
          &::c10d::Logger::set_runtime_stats_and_log,
          py::call_guard<py::gil_scoped_release>())
      .def(
          "_get_ddp_logging_data",
          &::c10d::Logger::get_ddp_logging_data,
          py::call_guard<py::gil_scoped_release>())
      .def(
          "_set_comm_hook_name",
          &::c10d::Logger::set_comm_hook,
          py::arg("comm_hook"),
          py::call_guard<py::gil_scoped_release>())
      .def(
<<<<<<< HEAD
          "_set_static_graph",
          &::c10d::Logger::set_static_graph,
=======
          "_set_uneven_input_join",
          &::c10d::Logger::set_uneven_input_join,
>>>>>>> 8c5aa01d
          py::call_guard<py::gil_scoped_release>());

  py::enum_<::c10d::DistributedDebugLevel>(module, "_DistributedDebugLevel", R"(
      An enum whose values correspond to different debug settings of the
      torch.distributed package. Currently supporting settings are OFF, INFO,
      and DETAIL, which can be set via the TORCH_DISTRIBUTED_DEBUG environment
      variable.
  )")
      .value("OFF", ::c10d::DistributedDebugLevel::OFF)
      .value("INFO", ::c10d::DistributedDebugLevel::INFO)
      .value("DETAIL", ::c10d::DistributedDebugLevel::DETAIL);

  module.def(
      "_get_debug_mode",
      &::c10d::parseDistDebugLevel,
      py::call_guard<py::gil_scoped_release>());

  py::enum_<::c10d::ReduceOp>(module, "ReduceOp", R"(
An enum-like class for available reduction operations: ``SUM``, ``PRODUCT``,
``MIN``, ``MAX``, ``BAND``, ``BOR``, and ``BXOR``.

Note that ``BAND``, ``BOR``, and ``BXOR`` reductions are not available when
using the ``NCCL`` backend.

Additionally, ``MAX``, ``MIN`` and ``PRODUCT`` are not supported for complex tensors.

The values of this class can be accessed as attributes, e.g., ``ReduceOp.SUM``.
They are used in specifying strategies for reduction collectives, e.g.,
:func:`reduce`, :func:`all_reduce_multigpu`, etc.)")
      .value("SUM", ::c10d::ReduceOp::SUM)
      .value("PRODUCT", ::c10d::ReduceOp::PRODUCT)
      .value("MIN", ::c10d::ReduceOp::MIN)
      .value("MAX", ::c10d::ReduceOp::MAX)
      .value("BAND", ::c10d::ReduceOp::BAND)
      .value("BOR", ::c10d::ReduceOp::BOR)
      .value("BXOR", ::c10d::ReduceOp::BXOR);

  py::class_<::c10d::BroadcastOptions>(module, "BroadcastOptions")
      .def(py::init<>())
      .def_readwrite("rootRank", &::c10d::BroadcastOptions::rootRank)
      .def_readwrite("rootTensor", &::c10d::BroadcastOptions::rootTensor)
      .def_readwrite("timeout", &::c10d::BroadcastOptions::timeout);

  py::class_<::c10d::AllreduceOptions>(module, "AllreduceOptions")
      .def(py::init<>())
      .def_readwrite("reduceOp", &::c10d::AllreduceOptions::reduceOp)
      .def_readwrite("timeout", &::c10d::AllreduceOptions::timeout);

  py::class_<::c10d::AllreduceCoalescedOptions>(
      module, "AllreduceCoalescedOptions")
      .def(py::init<>())
      .def_readwrite("reduceOp", &::c10d::AllreduceCoalescedOptions::reduceOp)
      .def_readwrite("timeout", &::c10d::AllreduceCoalescedOptions::timeout);

  py::class_<::c10d::ReduceOptions>(module, "ReduceOptions")
      .def(py::init<>())
      .def_readwrite("reduceOp", &::c10d::ReduceOptions::reduceOp)
      .def_readwrite("rootRank", &::c10d::ReduceOptions::rootRank)
      .def_readwrite("rootTensor", &::c10d::ReduceOptions::rootTensor)
      .def_readwrite("timeout", &::c10d::ReduceOptions::timeout);

  py::class_<::c10d::AllgatherOptions>(module, "AllgatherOptions")
      .def(py::init<>())
      .def_readwrite("timeout", &::c10d::AllgatherOptions::timeout);

  py::class_<::c10d::GatherOptions>(module, "GatherOptions")
      .def(py::init<>())
      .def_readwrite("rootRank", &::c10d::GatherOptions::rootRank)
      .def_readwrite("timeout", &::c10d::GatherOptions::timeout);

  py::class_<::c10d::ScatterOptions>(module, "ScatterOptions")
      .def(py::init<>())
      .def_readwrite("rootRank", &::c10d::ScatterOptions::rootRank)
      .def_readwrite("timeout", &::c10d::ScatterOptions::timeout);

  py::class_<::c10d::ReduceScatterOptions>(module, "ReduceScatterOptions")
      .def(py::init<>())
      .def_readwrite("reduceOp", &::c10d::ReduceScatterOptions::reduceOp)
      .def_readwrite("timeout", &::c10d::ReduceScatterOptions::timeout);

  py::class_<::c10d::BarrierOptions>(module, "BarrierOptions")
      .def(py::init<>())
      .def_readwrite("device_ids", &::c10d::BarrierOptions::device_ids)
      .def_readwrite("timeout", &::c10d::BarrierOptions::timeout);

  py::class_<::c10d::AllToAllOptions>(module, "AllToAllOptions")
      .def(py::init<>())
      .def_readwrite("timeout", &::c10d::AllToAllOptions::timeout);

  auto store =
      py::class_<::c10d::Store, c10::intrusive_ptr<::c10d::Store>, PythonStore>(
          module,
          "Store",
          R"(
Base class for all store implementations, such as the 3 provided by PyTorch
distributed: (:class:`~torch.distributed.TCPStore`, :class:`~torch.distributed.FileStore`,
and :class:`~torch.distributed.HashStore`).
)")
          // Default constructor.
          .def(py::init<>())
          // Convert from std::string to std::vector<uint8>.
          .def(
              "set",
              [](::c10d::Store& store,
                 const std::string& key,
                 const std::string& value) {
                std::vector<uint8_t> value_(value.begin(), value.end());
                store.set(key, value_);
              },
              py::call_guard<py::gil_scoped_release>(),
              R"(
Inserts the key-value pair into the store based on the supplied ``key`` and
``value``. If ``key`` already exists in the store, it will overwrite the old
value with the new supplied ``value``.

Arguments:
    key (str): The key to be added to the store.
    value (str): The value associated with ``key`` to be added to the store.

Example::
    >>> import torch.distributed as dist
    >>> from datetime import timedelta
    >>> store = dist.TCPStore("127.0.0.1", 0, 1, True, timedelta(seconds=30))
    >>> store.set("first_key", "first_value")
    >>> # Should return "first_value"
    >>> store.get("first_key")
)")
          .def(
              "compare_set",
              [](::c10d::Store& store,
                 const std::string& key,
                 const std::string& current_value,
                 const std::string& new_value) -> py::bytes {
                std::vector<uint8_t> currentValue_(
                    current_value.begin(), current_value.end());
                std::vector<uint8_t> newValue_(
                    new_value.begin(), new_value.end());
                auto value = store.compareSet(key, currentValue_, newValue_);
                return py::bytes(
                    reinterpret_cast<char*>(value.data()), value.size());
              },
              py::call_guard<py::gil_scoped_release>(),
              R"(
Inserts the key-value pair into the store based on the supplied ``key`` and
performs comparison between ``new_value`` and ``current_value`` before inserting. ``new_value``
will only be placed if ``current_value`` for the ``key`` already exists in the store.

.. warning::
    The ``compare_set`` API is only supported by the :class:`~torch.distributed.TCPStore`. Using this API
    with the :class:`~torch.distributed.FileStore` or class:`~torch.distributed.HashStore` will result in an exception.

Arguments:
    key (str): The key to be checked in the store.
    current_value (str): The value associated with ``key`` to be checked before insertion.
    new_value (str): The value associated with ``key`` to be added to the store.

Example::
    >>> import torch.distributed as dist
    >>> from datetime import timedelta
    >>> store = dist.TCPStore("127.0.0.1", 0, 1, True, timedelta(seconds=30))
    >>> store.set("first_key", "first_value")
    >>> store.compare_set("first_key", "second_value", "first_value")
    >>> # Should return "second_value"
    >>> store.get("first_key")
)")
          // Convert from std::vector<uint8_t> to py::bytes.
          // The returned value is not guaranteed to be valid UTF-8.
          .def(
              "get",
              [](::c10d::Store& store, const std::string& key) -> py::bytes {
                auto value = store.get(key);
                return py::bytes(
                    reinterpret_cast<char*>(value.data()), value.size());
              },
              py::call_guard<py::gil_scoped_release>(),
              R"(
Retrieves the value associated with the given ``key`` in the store. If ``key`` is not
present in the store, the function will wait for ``timeout``, which is defined
when initializing the store, before throwing an exception.

Arguments:
    key (str): The function will return the value associated with this key.

Returns:
    Value associated with ``key`` if ``key`` is in the store.

Example::
    >>> import torch.distributed as dist
    >>> from datetime import timedelta
    >>> store = dist.TCPStore("127.0.0.1", 0, 1, True, timedelta(seconds=30))
    >>> store.set("first_key", "first_value")
    >>> # Should return "first_value"
    >>> store.get("first_key")
)")
          .def(
              "add",
              &::c10d::Store::add,
              py::call_guard<py::gil_scoped_release>(),
              R"(
The first call to add for a given ``key`` creates a counter associated
with ``key`` in the store, initialized to ``amount``. Subsequent calls to add
with the same ``key`` increment the counter by the specified ``amount``.
Calling :meth:`~torch.distributed.store.add` with a key that has already
been set in the store by :meth:`~torch.distributed.store.set` will result
in an exception.

Arguments:
    key (str): The key in the store whose counter will be incremented.
    amount (int): The quantity by which the counter will be incremented.

Example::
    >>> import torch.distributed as dist
    >>> from datetime import timedelta
    >>> # Using TCPStore as an example, other store types can also be used
    >>> store = dist.TCPStore("127.0.0.1", 0, 1, True, timedelta(seconds=30))
    >>> store.add("first_key", 1)
    >>> store.add("first_key", 6)
    >>> # Should return 7
    >>> store.get("first_key")
)")
          .def(
              "delete_key",
              &::c10d::Store::deleteKey,
              py::call_guard<py::gil_scoped_release>(),
              R"(
Deletes the key-value pair associated with ``key`` from the store. Returns
`true` if the key was successfully deleted, and `false` if it was not.

.. warning::
    The ``delete_key`` API is only supported by the :class:`~torch.distributed.TCPStore` and :class:`~torch.distributed.HashStore`. Using this API
    with the :class:`~torch.distributed.FileStore` will result in an exception.

Arguments:
    key (str): The key to be deleted from the store

Returns:
    `True` if ``key`` was deleted, otherwise `False`.

Example::
    >>> import torch.distributed as dist
    >>> from datetime import timedelta
    >>> # Using TCPStore as an example, HashStore can also be used
    >>> store = dist.TCPStore("127.0.0.1", 0, 1, True, timedelta(seconds=30))
    >>> store.set("first_key")
    >>> # This should return true
    >>> store.delete_key("first_key")
    >>> # This should return false
    >>> store.delete_key("bad_key")
)")
          .def(
              "num_keys",
              &::c10d::Store::getNumKeys,
              py::call_guard<py::gil_scoped_release>(),
              R"(
Returns the number of keys set in the store. Note that this number will typically
be one greater than the number of keys added by :meth:`~torch.distributed.store.set`
and :meth:`~torch.distributed.store.add` since one key is used to coordinate all
the workers using the store.

.. warning::
    When used with the :class:`~torch.distributed.TCPStore`, ``num_keys`` returns the number of keys written to the underlying file. If the store is destructed and another store is created with the same file, the original keys will be retained.

Returns:
    The number of keys present in the store.

Example::
    >>> import torch.distributed as dist
    >>> from datetime import timedelta
    >>> # Using TCPStore as an example, other store types can also be used
    >>> store = dist.TCPStore("127.0.0.1", 0, 1, True, timedelta(seconds=30))
    >>> store.set("first_key", "first_value")
    >>> # This should return 2
    >>> store.num_keys()
)")
          .def(
              "set_timeout",
              &::c10d::Store::setTimeout,
              py::call_guard<py::gil_scoped_release>(),
              R"(
Sets the store's default timeout. This timeout is used during initialization and in
:meth:`~torch.distributed.store.wait` and :meth:`~torch.distributed.store.get`.

Arguments:
    timeout (timedelta): timeout to be set in the store.

Example::
    >>> import torch.distributed as dist
    >>> from datetime import timedelta
    >>> # Using TCPStore as an example, other store types can also be used
    >>> store = dist.TCPStore("127.0.0.1", 0, 1, True, timedelta(seconds=30))
    >>> store.set_timeout(timedelta(seconds=10))
    >>> # This will throw an exception after 10 seconds
    >>> store.wait(["bad_key"])
)")
          .def(
              "wait",
              [](::c10d::Store& store, const std::vector<std::string>& keys) {
                store.wait(keys);
              },
              py::call_guard<py::gil_scoped_release>(),
              R"(
Waits for each key in ``keys`` to be added to the store. If not all keys are
set before the ``timeout`` (set during store initialization), then ``wait``
will throw an exception.

Arguments:
    keys (list): List of keys on which to wait until they are set in the store.

Example::
    >>> import torch.distributed as dist
    >>> from datetime import timedelta
    >>> # Using TCPStore as an example, other store types can also be used
    >>> store = dist.TCPStore("127.0.0.1", 0, 1, True, timedelta(seconds=30))
    >>> # This will throw an exception after 30 seconds
    >>> store.wait(["bad_key"])
)")
          .def(
              "wait",
              [](::c10d::Store& store,
                 const std::vector<std::string>& keys,
                 const std::chrono::milliseconds& timeout) {
                store.wait(keys, timeout);
              },
              py::call_guard<py::gil_scoped_release>(),
              R"(
Waits for each key in ``keys`` to be added to the store, and throws an exception
if the keys have not been set by the supplied ``timeout``.

Arguments:
    keys (list): List of keys on which to wait until they are set in the store.
    timeout (timedelta): Time to wait for the keys to be added before throwing an exception.

Example::
    >>> import torch.distributed as dist
    >>> from datetime import timedelta
    >>> # Using TCPStore as an example, other store types can also be used
    >>> store = dist.TCPStore("127.0.0.1", 0, 1, True, timedelta(seconds=30))
    >>> # This will throw an exception after 10 seconds
    >>> store.wait(["bad_key"], timedelta(seconds=10))
)")
          .def_property_readonly(
              "timeout",
              &::c10d::Store::getTimeout,
              R"(Gets the timeout of the store.)");

  intrusive_ptr_class_<::c10d::FileStore>(
      module,
      "FileStore",
      store,
      R"(
A store implementation that uses a file to store the underlying key-value pairs.

Arguments:
    file_name (str): path of the file in which to store the key-value pairs
    world_size (int): The total number of processes using the store

Example::
    >>> import torch.distributed as dist
    >>> store1 = dist.FileStore("/tmp/filestore", 2)
    >>> store2 = dist.FileStore("/tmp/filestore", 2)
    >>> # Use any of the store methods from either the client or server after initialization
    >>> store1.set("first_key", "first_value")
    >>> store2.get("first_key")

      )")
      .def(py::init<const std::string&, int>());

#ifndef _WIN32
  intrusive_ptr_class_<::c10d::HashStore>(
      module,
      "HashStore",
      store,
      R"(
A thread-safe store implementation based on an underlying hashmap. This store can be used
within the same process (for example, by other threads), but cannot be used across processes.

Example::
    >>> import torch.distributed as dist
    >>> store = dist.HashStore()
    >>> # store can be used from other threads
    >>> # Use any of the store methods after initialization
    >>> store.set("first_key", "first_value")
      )")
      .def(py::init<>());
#endif

  intrusive_ptr_class_<::c10d::TCPStore>(
      module,
      "TCPStore",
      store,
      R"(
A TCP-based distributed key-value store implementation. The server store holds
the data, while the client stores can connect to the server store over TCP and
perform actions such as :meth:`~torch.distributed.store.set` to insert a key-value
pair, :meth:`~torch.distributed.store.get` to retrieve a key-value pair, etc. There
should always be one server store initialized because the client store(s) will wait for
the server to establish a connection.

Arguments:
    host_name (str): The hostname or IP Address the server store should run on.
    port (int): The port on which the server store should listen for incoming requests.
    world_size (int, optional): The total number of store users (number of clients + 1 for the server). Default is -1 (a negative value indicates an non-fixed number of store users).
    is_master (bool, optional): True when initializing the server store and False for client stores. Default is False.
    timeout (timedelta, optional): Timeout used by the store during initialization and for methods such as :meth:`~torch.distributed.store.get` and :meth:`~torch.distributed.store.wait`. Default is timedelta(seconds=300)
    wait_for_worker (bool, optional): Whether to wait for all the workers to connect with the server store. This is only applicable when world_size is a fixed value. Default is True.

Example::
    >>> import torch.distributed as dist
    >>> from datetime import timedelta
    >>> # Run on process 1 (server)
    >>> server_store = dist.TCPStore("127.0.0.1", 1234, 2, True, timedelta(seconds=30))
    >>> # Run on process 2 (client)
    >>> client_store = dist.TCPStore("127.0.0.1", 1234, 2, False)
    >>> # Use any of the store methods from either the client or server after initialization
    >>> server_store.set("first_key", "first_value")
    >>> client_store.get("first_key")
      )")
      .def(
          py::init<
              const std::string&,
              int,
              int,
              bool,
              std::chrono::milliseconds,
              bool>(),
          py::arg("host_name"),
          py::arg("port"),
          py::arg("world_size") = -1,
          // using noconvert() requires this argument to be True or False
          // prevents accidental implicit conversion to bool
          py::arg("is_master").noconvert() = false,
          py::arg("timeout") =
              std::chrono::milliseconds(::c10d::Store::kDefaultTimeout),
          py::arg("wait_for_workers") = true)
      .def_property_readonly(
          "host",
          &::c10d::TCPStore::getHost,
          R"(Gets the hostname on which the store listens for requests.)")

      .def_property_readonly(
          "port",
          &::c10d::TCPStore::getPort,
          R"(Gets the port number on which the store listens for requests.)");

  intrusive_ptr_class_<::c10d::PrefixStore>(
      module,
      "PrefixStore",
      store,
      R"(
A wrapper around any of the 3 key-value stores (:class:`~torch.distributed.TCPStore`,
:class:`~torch.distributed.FileStore`, and :class:`~torch.distributed.HashStore`)
that adds a prefix to each key inserted to the store.

Arguments:
    prefix (str): The prefix string that is prepended to each key before being inserted into the store.
    store (torch.distributed.store): A store object that forms the underlying key-value store.
      )")
      .def(py::init<const std::string&, c10::intrusive_ptr<::c10d::Store>>());

  auto processGroup =
      intrusive_ptr_class_<::c10d::ProcessGroup>(module, "ProcessGroup")
          .def("rank", &::c10d::ProcessGroup::getRank)
          .def("size", &::c10d::ProcessGroup::getSize)

          .def(
              "broadcast",
              &::c10d::ProcessGroup::broadcast,
              py::arg("tensors"),
              py::arg("opts") = ::c10d::BroadcastOptions(),
              py::call_guard<py::gil_scoped_release>())

          .def(
              "broadcast",
              [](::c10d::ProcessGroup& pg, at::Tensor& x, int rootRank) {
                ::c10d::BroadcastOptions opts;
                opts.rootRank = rootRank;
                std::vector<at::Tensor> xs = {x};
                return pg.broadcast(xs, opts);
              },
              py::arg("tensor"),
              py::arg("root"),
              py::call_guard<py::gil_scoped_release>())

          .def(
              "allreduce",
              &::c10d::ProcessGroup::allreduce,
              py::arg("tensors"),
              py::arg("opts") = ::c10d::AllreduceOptions(),
              py::call_guard<py::gil_scoped_release>())

          .def(
              "allreduce",
              [](::c10d::ProcessGroup& pg,
                 std::vector<at::Tensor>& xs,
                 ::c10d::ReduceOp op) {
                ::c10d::AllreduceOptions opts;
                opts.reduceOp = op;
                return pg.allreduce(xs, opts);
              },
              py::arg("tensors"),
              py::arg("op") = ::c10d::ReduceOp::SUM,
              py::call_guard<py::gil_scoped_release>())

          .def(
              "allreduce",
              [](::c10d::ProcessGroup& pg, at::Tensor& x, ::c10d::ReduceOp op) {
                ::c10d::AllreduceOptions opts;
                opts.reduceOp = op;
                std::vector<at::Tensor> xs = {x};
                return pg.allreduce(xs, opts);
              },
              py::arg("tensor"),
              py::arg("op") = ::c10d::ReduceOp::SUM,
              py::call_guard<py::gil_scoped_release>())

          .def(
              "allreduce_coalesced",
              [](::c10d::ProcessGroup& pg,
                 std::vector<at::Tensor>& xs,
                 ::c10d::AllreduceCoalescedOptions opts) {
                return pg.allreduce_coalesced(xs, opts);
              },
              py::arg("tensors"),
              py::arg("opts") = ::c10d::AllreduceCoalescedOptions(),
              py::call_guard<py::gil_scoped_release>())

          .def(
              "reduce",
              &::c10d::ProcessGroup::reduce,
              py::arg("tensors"),
              py::arg("opts") = ::c10d::ReduceOptions(),
              py::call_guard<py::gil_scoped_release>())

          .def(
              "reduce",
              [](::c10d::ProcessGroup& pg,
                 at::Tensor& x,
                 int rootRank,
                 ::c10d::ReduceOp op) {
                ::c10d::ReduceOptions opts;
                opts.reduceOp = op;
                opts.rootRank = rootRank;
                std::vector<at::Tensor> xs = {x};
                return pg.reduce(xs, opts);
              },
              py::arg("tensor"),
              py::arg("root"),
              py::arg("op") = ::c10d::ReduceOp::SUM,
              py::call_guard<py::gil_scoped_release>())

          .def(
              "allgather",
              &::c10d::ProcessGroup::allgather,
              py::arg("output_tensors"),
              py::arg("input_tensors"),
              py::arg("opts") = ::c10d::AllgatherOptions(),
              py::call_guard<py::gil_scoped_release>())

          .def(
              "_allgather_base",
              &::c10d::ProcessGroup::_allgather_base,
              py::arg("output"),
              py::arg("input"),
              py::arg("opts") = ::c10d::AllgatherOptions(),
              py::call_guard<py::gil_scoped_release>())

          .def(
              "allgather",
              [](::c10d::ProcessGroup& pg,
                 std::vector<at::Tensor>& output,
                 at::Tensor& input) {
                std::vector<std::vector<at::Tensor>> outputs = {output};
                std::vector<at::Tensor> inputs = {input};
                return pg.allgather(
                    outputs, inputs, ::c10d::AllgatherOptions());
              },
              py::arg("output_tensors"),
              py::arg("input_tensor"),
              py::call_guard<py::gil_scoped_release>())

          .def(
              "allgather_coalesced",
              &::c10d::ProcessGroup::allgather_coalesced,
              py::arg("output_lists"),
              py::arg("input_list"),
              py::arg("opts") = ::c10d::AllgatherOptions(),
              py::call_guard<py::gil_scoped_release>())

          .def(
              "gather",
              &::c10d::ProcessGroup::gather,
              py::arg("output_tensors"),
              py::arg("input_tensors"),
              py::arg("opts") = ::c10d::GatherOptions(),
              py::call_guard<py::gil_scoped_release>())

          .def(
              "gather",
              [](::c10d::ProcessGroup& pg,
                 std::vector<at::Tensor>& output,
                 at::Tensor& input,
                 int rootRank) {
                ::c10d::GatherOptions opts;
                opts.rootRank = rootRank;
                std::vector<std::vector<at::Tensor>> outputs = {output};
                std::vector<at::Tensor> inputs = {input};
                return pg.gather(outputs, inputs, opts);
              },
              py::arg("output_tensors"),
              py::arg("input_tensor"),
              py::arg("root"),
              py::call_guard<py::gil_scoped_release>())

          .def(
              "scatter",
              &::c10d::ProcessGroup::scatter,
              py::arg("output_tensors"),
              py::arg("input_tensors"),
              py::arg("opts") = ::c10d::ScatterOptions(),
              py::call_guard<py::gil_scoped_release>())

          .def(
              "scatter",
              [](::c10d::ProcessGroup& pg,
                 at::Tensor& output,
                 std::vector<at::Tensor>& input,
                 int rootRank) {
                ::c10d::ScatterOptions opts;
                opts.rootRank = rootRank;
                std::vector<std::vector<at::Tensor>> inputs = {input};
                std::vector<at::Tensor> outputs = {output};
                return pg.scatter(outputs, inputs, opts);
              },
              py::arg("output_tensor"),
              py::arg("input_tensors"),
              py::arg("root"),
              py::call_guard<py::gil_scoped_release>())

          .def(
              "reduce_scatter",
              &::c10d::ProcessGroup::reduce_scatter,
              py::arg("output_tensors"),
              py::arg("input_tensors"),
              py::arg("opts") = ::c10d::ReduceScatterOptions(),
              py::call_guard<py::gil_scoped_release>())

          .def(
              "reduce_scatter",
              [](::c10d::ProcessGroup& pg,
                 at::Tensor& output,
                 std::vector<at::Tensor>& input) {
                std::vector<at::Tensor> outputs = {output};
                std::vector<std::vector<at::Tensor>> inputs = {input};
                return pg.reduce_scatter(
                    outputs, inputs, ::c10d::ReduceScatterOptions());
              },
              py::arg("output_tensors"),
              py::arg("input_tensor"),
              py::call_guard<py::gil_scoped_release>())

          .def(
              "alltoall_base",
              &::c10d::ProcessGroup::alltoall_base,
              py::arg("output_tensor"),
              py::arg("input_tensor"),
              py::arg("output_split_sizes"),
              py::arg("input_split_sizes"),
              py::arg("opts") = ::c10d::AllToAllOptions(),
              py::call_guard<py::gil_scoped_release>())

          .def(
              "alltoall_base",
              [](::c10d::ProcessGroup& pg,
                 at::Tensor& output,
                 at::Tensor& input,
                 std::vector<int64_t> outputSplitSizes,
                 std::vector<int64_t> inputSplitSizes) {
                return pg.alltoall_base(
                    output,
                    input,
                    outputSplitSizes,
                    inputSplitSizes,
                    ::c10d::AllToAllOptions());
              },
              py::arg("output"),
              py::arg("input"),
              py::arg("output_split_sizes"),
              py::arg("input_split_sizes"),
              py::call_guard<py::gil_scoped_release>())

          .def(
              "alltoall",
              &::c10d::ProcessGroup::alltoall,
              py::arg("output_tensor"),
              py::arg("input_tensor"),
              py::arg("opts") = ::c10d::AllToAllOptions(),
              py::call_guard<py::gil_scoped_release>())

          .def(
              "alltoall",
              [](::c10d::ProcessGroup& pg,
                 std::vector<at::Tensor>& output,
                 std::vector<at::Tensor>& input) {
                return pg.alltoall(output, input, ::c10d::AllToAllOptions());
              },
              py::arg("output"),
              py::arg("input"),
              py::call_guard<py::gil_scoped_release>())

          .def(
              "send",
              &::c10d::ProcessGroup::send,
              py::call_guard<py::gil_scoped_release>())

          .def(
              "recv",
              &::c10d::ProcessGroup::recv,
              py::call_guard<py::gil_scoped_release>())

          .def(
              "recv_anysource",
              &::c10d::ProcessGroup::recvAnysource,
              py::call_guard<py::gil_scoped_release>())

          .def(
              "barrier",
              &::c10d::ProcessGroup::barrier,
              py::arg("opts") = ::c10d::BarrierOptions(),
              py::call_guard<py::gil_scoped_release>())
          .def(
              "_set_sequence_number_for_group",
              &::c10d::ProcessGroup::setSequenceNumberForGroup,
              py::call_guard<py::gil_scoped_release>())
          .def(
              "_get_sequence_number_for_group",
              &::c10d::ProcessGroup::getSequenceNumberForGroup,
              py::call_guard<py::gil_scoped_release>())
          .def(
              "monitored_barrier",
              [](const c10::intrusive_ptr<::c10d::ProcessGroup>& self,
                 const std::chrono::milliseconds& timeout,
                 bool waitAllRanks) {
                ::c10d::BarrierOptions opts;
                opts.timeout = timeout;
                return self->monitoredBarrier(opts, waitAllRanks);
              },
              py::arg("timeout") = ::c10d::kUnsetTimeout,
              py::arg("wait_all_ranks") = false,
              py::call_guard<py::gil_scoped_release>());

  // base ProcessGroup::Options binding
  auto processGroupOptions =
      intrusive_ptr_class_<::c10d::ProcessGroup::Options>(
          processGroup,
          "Options",
          R"(
Base class for all processs group options implementations, such as the nccl
options :class:`~torch.distributed.ProcessGroupNCCL.Options`).
)")
          .def_readonly("backend", &::c10d::ProcessGroup::Options::backend)
          .def_readwrite("_timeout", &::c10d::ProcessGroup::Options::timeout);

#ifndef _WIN32
  module.def(
      "_round_robin_process_groups",
      [](std::vector<c10::intrusive_ptr<::c10d::ProcessGroup>> processGroups)
          -> c10::intrusive_ptr<::c10d::ProcessGroup> {
        if (processGroups.size() == 0) {
          throw std::invalid_argument("Specify at least 1 process group");
        }
        const auto& first = processGroups.front();
        return c10::make_intrusive<::c10d::ProcessGroupRoundRobin>(
            first->getRank(), first->getSize(), std::move(processGroups));
      },
      py::arg("process_groups"),
      py::call_guard<py::gil_scoped_release>());
#endif

#ifdef USE_C10D_GLOO
  auto processGroupGloo = intrusive_ptr_no_gil_destructor_class_<::c10d::ProcessGroupGloo>(
      module, "ProcessGroupGloo", processGroup);

  shared_ptr_class_<::gloo::transport::Device>(processGroupGloo, "Device");

  intrusive_ptr_class_<::c10d::ProcessGroupGloo::Options>(
      processGroupGloo, "_Options", processGroupOptions)
      .def(py::init<>())
      .def_readwrite("_devices", &::c10d::ProcessGroupGloo::Options::devices)
      .def_readwrite("_threads", &::c10d::ProcessGroupGloo::Options::threads);

  processGroupGloo
      .def_static(
          "create_device",
          [](const std::string& hostname, const std::string& interface)
              -> std::shared_ptr<::gloo::transport::Device> {
            if (!hostname.empty()) {
              return ::c10d::ProcessGroupGloo::createDeviceForHostname(
                  hostname);
            }
            if (!interface.empty()) {
              return ::c10d::ProcessGroupGloo::createDeviceForInterface(
                  interface);
            }
            throw std::invalid_argument(
                "Specify either `hostname` or `interface` argument.");
          },
          py::arg("hostname") = "",
          py::arg("interface") = "")
      .def_static(
          "create_default_device",
          &::c10d::ProcessGroupGloo::createDefaultDevice);

  processGroupGloo
      .def(
          py::init<
              const c10::intrusive_ptr<::c10d::Store>&,
              int,
              int,
              c10::intrusive_ptr<::c10d::ProcessGroupGloo::Options>>(),
          py::call_guard<py::gil_scoped_release>())
      .def(
          py::init([](const c10::intrusive_ptr<::c10d::Store>& store,
                      int rank,
                      int size,
                      std::chrono::milliseconds timeout) {
            auto options = ::c10d::ProcessGroupGloo::Options::create();

            // Use interfaces listed in "GLOO_SOCKET_IFNAME", if set.
            char* ifnameEnv = getenv(::c10d::GLOO_SOCKET_IFNAME_ENV);
            if (ifnameEnv) {
              for (const auto& iface : ::c10d::split(',', ifnameEnv)) {
                options->devices.push_back(
                    ::c10d::ProcessGroupGloo::createDeviceForInterface(iface));
              }
            } else {
              // If no hostname is specified, this function looks up
              // the machine's hostname and returns a device instance
              // associated with the address that the hostname resolves to.
              options->devices.push_back(
                  ::c10d::ProcessGroupGloo::createDefaultDevice());
            }

            options->timeout = timeout;
            options->threads = options->devices.size() * 2;
            return c10::make_intrusive<::c10d::ProcessGroupGloo>(
                store, rank, size, options);
          }),
          py::arg("store"),
          py::arg("rank"),
          py::arg("size"),
          py::arg("timeout") = kProcessGroupDefaultTimeout,
          py::call_guard<py::gil_scoped_release>())
      .def_property_readonly("options", &::c10d::ProcessGroupGloo::getOptions);
#endif

#ifdef USE_C10D_NCCL
  auto processGroupNCCL =
      intrusive_ptr_no_gil_destructor_class_<::c10d::ProcessGroupNCCL>(
          module, "ProcessGroupNCCL", processGroup)
          .def(
              py::init<
                  const c10::intrusive_ptr<::c10d::Store>&,
                  int,
                  int,
                  c10::intrusive_ptr<::c10d::ProcessGroupNCCL::Options>>(),
              py::call_guard<py::gil_scoped_release>())
          .def(
              py::init([](const c10::intrusive_ptr<::c10d::Store>& store,
                          int rank,
                          int size,
                          const std::chrono::milliseconds& timeout) {
                auto options = ::c10d::ProcessGroupNCCL::Options::create();
                options->is_high_priority_stream = false;
                options->timeout = timeout;
                return c10::make_intrusive<::c10d::ProcessGroupNCCL>(
                    store, rank, size, options);
              }),
              py::arg("store"),
              py::arg("rank"),
              py::arg("size"),
              py::arg("timeout") = kProcessGroupDefaultTimeout,
              py::call_guard<py::gil_scoped_release>())
          .def_property_readonly(
              "options", &::c10d::ProcessGroupNCCL::getOptions);

  intrusive_ptr_class_<::c10d::ProcessGroupNCCL::Options>(
      processGroupNCCL,
      "Options",
      processGroupOptions,
      R"(
ProcessGroup options for the NCCL backend

Arguments:
    is_high_priority_stream (bool, optional): flag to enable/disable process
            group to pick up high priority cuda streams. It lets CUDA driver
            to prioritize NCCL kernels when there are compute kernels waiting.
            Default is False.

Example::
    >>> import torch.distributed as dist
    >>>
    >>> nccl_options = dist.ProcessGroupNCCL.Options(is_high_priority_stream=True)
    >>> # initialize a nccl process group with the options just created
    >>> dist.init_process_group("nccl", pg_options=nccl_options)
      )")
      .def(py::init<bool>(), py::arg("is_high_priority_stream") = false)
      .def_readwrite(
          "is_high_priority_stream",
          &::c10d::ProcessGroupNCCL::Options::is_high_priority_stream);
  processGroupNCCL.def_static(
      "_group_start", []() { ::c10d::ProcessGroupNCCL::groupStart(); });
  processGroupNCCL.def_static(
      "_group_end", []() { ::c10d::ProcessGroupNCCL::groupEnd(); });
#endif

#ifdef USE_C10D_MPI
  auto processGroupMPI = intrusive_ptr_no_gil_destructor_class_<::c10d::ProcessGroupMPI>(
      module, "ProcessGroupMPI", processGroup);

  // Define static create function instead of a constructor, because
  // this function may return null. This happens if this process is not
  // part of a sub group that is to be created.
  processGroupMPI.def_static(
      "create",
      [](std::vector<int> ranks) {
        return ::c10d::ProcessGroupMPI::createProcessGroupMPI(ranks);
      },
      py::call_guard<py::gil_scoped_release>());
#endif

  intrusive_ptr_class_<::c10d::ProcessGroup::Work>(module, "Work")
      .def("is_completed", &::c10d::ProcessGroup::Work::isCompleted)
      .def(
          "is_success",
          [](::c10d::ProcessGroup::Work& work) -> bool {
            TORCH_WARN_ONCE(fmt::format(
                kDeprecationWarning, "ProcessGroup::Work::is_success"));
            return work.isSuccess();
          })
      .def(
          "exception",
          [](::c10d::ProcessGroup::Work& work) -> std::exception_ptr {
            TORCH_WARN_ONCE(fmt::format(
                kDeprecationWarning, "ProcessGroup::Work::exception"));
            return work.exception();
          })
      .def(
          "source_rank",
          [](::c10d::ProcessGroup::Work& work) -> int {
            TORCH_WARN_ONCE(fmt::format(
                kDeprecationWarning, "ProcessGroup::Work::source_rank"));
            return work.sourceRank();
          })
      .def("_source_rank", &::c10d::ProcessGroup::Work::sourceRank)
      .def(
          "result",
          [](::c10d::ProcessGroup::Work& work) -> std::vector<at::Tensor> {
            return work.result();
          })
      .def(
          "synchronize",
          [](::c10d::ProcessGroup::Work& work) -> void {
            TORCH_WARN_ONCE(fmt::format(
                kDeprecationWarning, "ProcessGroup::Work::synchronize"));
            work.synchronize();
          })
      .def(
          "wait",
          &::c10d::ProcessGroup::Work::wait,
          py::arg("timeout") = kNoTimeout,
          py::call_guard<py::gil_scoped_release>())
      .def(
          "get_future",
          [](::c10d::ProcessGroup::Work& work)
              -> std::shared_ptr<jit::PythonFutureWrapper> {
            return std::make_shared<jit::PythonFutureWrapper>(work.getFuture());
          },
          R"(
            Returns:
                A ``torch._C.Future`` object which is associated with the completion of
                the ``ProcessGroup::Work``. As an example, a future object can be retrieved
                by ``fut = process_group.allreduce(tensors).get_future()``.

            Example::
                Below is an example of a simple allreduce DDP communication hook that uses
                ``get_future` API to retrieve a Future associated with the completion of
                ``allreduce`` work.

                >>> def allreduce(state: object, bucket: dist.GradBucket): -> torch._C.Future
                >>>     tensors = [t / process_group.world_size for t in bucket.get_tensors()]
                >>>     work = process_group.allreduce(tensors)
                >>>     return work.get_future()

                >>> ddp_model._egister_comm_hook(state = None, hook = allreduce)

            .. warning ::
                ``get_future`` API supports only NCCL backend.
                The ``torch._C.Future`` object returned by this API can be used in
                ``DistributedDataParallel.register_comm_hook``, and adds some CUDA-specific
                features on top of ``torch.futures.Future``.

                In the example above, ``allreduce`` work will be done on GPU using NCCL backend,
                ``fut.wait()`` will return after synchronizing the appropriate NCCL streams
                with PyTorch's current device streams to ensure we can have asynchronous CUDA
                execution and it does not wait for the entire operation to complete on GPU. Note that
                ``CUDAFuture``  does not support ``NCCL_BLOCKING_WAIT`` flag or NCCL's ``barrier()``.
                In addition, if a callback function was added by ``fut.then()``, it will wait until
                ``WorkNCCL``'s NCCL streams synchronize with ``ProcessGroupNCCL``'s dedicated callback
                stream and invoke the callback inline after running the callback on the callback stream.
                ``fut.then()`` will return another ``CUDAFuture`` that holds the return value of the
                callback and a ``CUDAEvent`` that recorded the callback stream.

                Note that ``fut.done()`` returns only whether the operation has been enqueued on the GPU.
           )");

  py::class_<c10::DDPLoggingData>(module, "DDPLoggingData")
      .def(py::init<>())
<<<<<<< HEAD
      .def_readwrite("world_size", &c10::DDPLoggingData::world_size)
      .def_readwrite("rank", &c10::DDPLoggingData::rank)
      .def_readwrite("module_name", &c10::DDPLoggingData::module_name)
      .def_readwrite("device_ids", &c10::DDPLoggingData::device_ids)
      .def_readwrite("output_device", &c10::DDPLoggingData::output_device)
      .def_readwrite(
          "broadcast_buffers", &c10::DDPLoggingData::broadcast_buffers)
      .def_readwrite("bucket_cap_mb", &c10::DDPLoggingData::bucket_cap_mb)
      .def_readwrite(
          "find_unused_parameters",
          &c10::DDPLoggingData::find_unused_parameters)
      .def_readwrite(
          "gradient_as_bucket_view",
          &c10::DDPLoggingData::gradient_as_bucket_view)
      .def_readwrite("backend_name", &c10::DDPLoggingData::backend_name)
      .def_readwrite("iteration", &c10::DDPLoggingData::iteration)
      .def_readwrite(
          "total_parameter_size_bytes",
          &c10::DDPLoggingData::total_parameter_size_bytes)
      .def_readwrite(
          "num_parameter_tensors", &c10::DDPLoggingData::num_parameter_tensors)
      .def_readwrite("dtypes", &c10::DDPLoggingData::dtypes)
      .def_readwrite("bucket_sizes", &c10::DDPLoggingData::bucket_sizes)
      .def_readwrite("master_port", &c10::DDPLoggingData::master_port)
      .def_readwrite("master_addr", &c10::DDPLoggingData::master_addr)
      .def_readwrite(
          "cuda_visible_devices", &c10::DDPLoggingData::cuda_visible_devices)
      .def_readwrite(
          "gloo_socket_ifname", &c10::DDPLoggingData::gloo_socket_ifname)
      .def_readwrite(
          "gloo_device_transport", &c10::DDPLoggingData::gloo_device_transport)
      .def_readwrite(
          "nccl_socket_ifname", &c10::DDPLoggingData::nccl_socket_ifname)
      .def_readwrite(
          "nccl_blocking_wait", &c10::DDPLoggingData::nccl_blocking_wait)
      .def_readwrite(
          "nccl_async_error_handling",
          &c10::DDPLoggingData::nccl_async_error_handling)
      .def_readwrite("nccl_debug", &c10::DDPLoggingData::nccl_debug)
      .def_readwrite("nccl_nthreads", &c10::DDPLoggingData::nccl_nthreads)
      .def_readwrite("nccl_ib_timeout", &c10::DDPLoggingData::nccl_ib_timeout)
      .def_readwrite(
          "unused_parameter_size", &c10::DDPLoggingData::unused_parameter_size)
      .def_readwrite(
          "has_rebuilt_buckets", &c10::DDPLoggingData::has_rebuilt_buckets)
      .def_readwrite(
          "rebuilt_bucket_sizes", &c10::DDPLoggingData::rebuilt_bucket_sizes)
      .def_readwrite(
          "avg_forward_compute_time",
          &c10::DDPLoggingData::avg_forward_compute_time)
      .def_readwrite(
          "avg_backward_compute_time",
          &c10::DDPLoggingData::avg_backward_compute_time)
      .def_readwrite(
          "avg_backward_comm_time",
          &c10::DDPLoggingData::avg_backward_comm_time)
      .def_readwrite(
          "avg_backward_compute_comm_overlap_time",
          &c10::DDPLoggingData::avg_backward_compute_comm_overlap_time)
      .def_readwrite("comm_hook", &c10::DDPLoggingData::comm_hook)
      .def_readwrite(
          "forward_compute_time", &c10::DDPLoggingData::forward_compute_time)
      .def_readwrite(
          "backward_compute_time", &c10::DDPLoggingData::backward_compute_time)
      .def_readwrite(
          "backward_comm_time", &c10::DDPLoggingData::backward_comm_time)
      .def_readwrite(
          "backward_compute_comm_overlap_time",
          &c10::DDPLoggingData::backward_compute_comm_overlap_time)
      .def_readwrite("is_multi_device_module", &c10::DDPLoggingData::is_multi_device_module)
      .def_readwrite("static_graph", &c10::DDPLoggingData::static_graph);
=======
      .def_readwrite("strs_map", &c10::DDPLoggingData::strs_map)
      .def_readwrite("ints_map", &c10::DDPLoggingData::ints_map);
>>>>>>> 8c5aa01d

  module.def(
      "_compute_bucket_assignment_by_size",
      &::c10d::compute_bucket_assignment_by_size,
      py::arg("tensors"),
      py::arg("bucket_size"),
      py::arg("expect_sparse_gradient") = std::vector<bool>(),
      py::arg("tensor_indices") = std::vector<int64_t>(),
      py::call_guard<py::gil_scoped_release>());

  module.def(
      "_verify_model_across_ranks",
      &::c10d::verify_replica0_across_processes,
      py::arg("process_group"),
      py::arg("replicas"),
      py::call_guard<py::gil_scoped_release>());

  module.def(
      "_broadcast_coalesced",
      // Define a lambda such that the pybind11 prototype can take a std::vector
      // for the tensor list argument, but still pass it to the underlying
      // function as a c10::ArrayRef.
      [](c10::intrusive_ptr<::c10d::ProcessGroup> process_group,
         std::vector<at::Tensor> tensors, // NOLINT
         size_t buffer_size,
         int rank) {
        broadcast_coalesced(
            std::move(process_group), tensors, buffer_size, rank);
      },
      py::arg("process_group"),
      py::arg("tensors"),
      py::arg("buffer_size"),
      // The source of truth rank to broadcast the tensors from.
      py::arg("src") = 0,
      py::call_guard<py::gil_scoped_release>());

  module.def(
      "_test_python_store",
      // Define a function that takes a c10d store and runs a few tests.
      // This is used by the PythonStore tests, which we cannot test from the
      // Python side of the world. Calling Python functions on a Python object
      // completely bypasses pybind11. We need to test that the overloaded
      // functions call into Python and behave like we expect.
      [](c10::intrusive_ptr<::c10d::Store> store) {
        auto add = [&store](const std::string& key, int64_t value) {
          store->add(key, value);
        };

        auto set = [&store](const std::string& key, const std::string& value) {
          std::vector<uint8_t> value_(value.begin(), value.end());
          store->set(key, value_);
        };

        auto get = [&store](const std::string& key) {
          auto value = store->get(key);
          return std::string(value.begin(), value.end());
        };

        add("key", 1);
        add("key", 2);
        add("key", 3);
        set("key0", "value0");
        add("key3", 1);
        set("key1", "value1");
        add("key3", 2);
        set("key2", "value2");
        add("key3", 3);
        add("key3", 4);
        add("key3", 3);
        add("key3", 2);
        if (get("key") != "6") {
          throw std::runtime_error("assertion failed");
        }
        if (get("key0") != "value0") {
          throw std::runtime_error("assertion failed");
        }
        if (get("key1") != "value1") {
          throw std::runtime_error("assertion failed");
        }
        if (get("key2") != "value2") {
          throw std::runtime_error("assertion failed");
        }
        if (get("key3") != "15") {
          throw std::runtime_error("assertion failed");
        }
      },
      py::call_guard<py::gil_scoped_release>());

  module.attr("_DEFAULT_FIRST_BUCKET_BYTES") = ::c10d::kDefaultFirstBucketBytes;
  module.attr("_DEFAULT_PG_TIMEOUT") = py::cast(kProcessGroupDefaultTimeout);
  module.attr("_DEFAULT_NO_TIMEOUT") = py::cast(kNoTimeout);

  Py_RETURN_TRUE;
}

#undef PROCESS_GROUP_DEPRECATION_WARNING

// NOTE: Below are TorchBind bindings for c10d, these bindings will
// live together with those pybind11 bindings above until we resolve
// all the TorchBind issues and merge these two together. we shouldn't
// document this until we finish the migration.

static const auto StoreTorchBind =
    torch::class_<::c10d::Store>("dist_c10d", "Store");

static const auto FileStoreTorchBind =
    torch::class_<::c10d::FileStore>("dist_c10d", "FileStore")
        .def(torch::init([](const std::string& path, int64_t num_workers) {
          return c10::make_intrusive<::c10d::FileStore>(path, num_workers);
        }));

static const auto TCPStoreTorchBind =
    torch::class_<::c10d::TCPStore>("dist_c10d", "TCPStore")
        .def(torch::init([](const std::string& host_name,
                            int64_t port,
                            int64_t world_size,
                            bool is_master,
                            int64_t timeout) {
          auto timeout_miliseconds = std::chrono::milliseconds(timeout);
          return c10::make_intrusive<::c10d::TCPStore>(
              host_name, port, world_size, is_master, timeout_miliseconds);
        }));

// TODO: This should really take Store as constructor argument instead of
// TCPStore, but the fact that TorchScript does not support polymorphism
// forced us to cast in C++ instead of automatic casting
static const auto PrefixStoreTorchBind =
    torch::class_<::c10d::PrefixStore>("dist_c10d", "PrefixStore")
        .def(torch::init([](const std::string& prefix,
                            const c10::intrusive_ptr<::c10d::Store>& store) {
          return c10::make_intrusive<::c10d::PrefixStore>(prefix, store);
        }));

// Torchbind the ProcessGroup to make it available in TorchScript
static const auto ProcessGroupWorkTorchBind =
    torch::class_<::c10d::ProcessGroup::Work>("dist_c10d", "Work")
        .def(torch::init<>())
        .def(
            "wait",
            [](const c10::intrusive_ptr<::c10d::ProcessGroup::Work>& work)
                -> bool {
              // TODO: make std::chrono::millisecond works with TorchBind to
              // provide the full API in python
              return work->wait();
            })
        .def("result", &::c10d::ProcessGroup::Work::result);

// TODO: Support argument names in Python API.
static const auto ProcessGroupTorchBind =
    torch::class_<::c10d::ProcessGroup>("dist_c10d", "ProcessGroup")
        .def_pickle(
            [](const c10::intrusive_ptr<::c10d::ProcessGroup>& self) {
              auto name =
                  ::c10d::DistributedC10d::get()->getNameOfProcessGroup(self);
              return std::vector<std::string>{name};
            },
            [](std::vector<std::string> state) {
              TORCH_CHECK(
                  state.size() == 1,
                  "Expecting exactly 1 state when restoring ProcessGroup, got: ",
                  state.size());
              const auto& process_group_name = state.front();
              auto process_group =
                  ::c10d::DistributedC10d::get()->getProcessGroupByName(
                      process_group_name);
              TORCH_CHECK(
                  process_group.defined(),
                  "Needed process group not found, ",
                  "please create a process group with name: ",
                  process_group_name);
              return process_group;
            })
        .def(
            "rank",
            [](const c10::intrusive_ptr<::c10d::ProcessGroup>& self) {
              return static_cast<int64_t>(self->getRank());
            })
        .def(
            "size",
            [](const c10::intrusive_ptr<::c10d::ProcessGroup>& self) {
              return static_cast<int64_t>(self->getSize());
            })
        // TODO: make BroadcastOptions compatible with TorchBind to provide
        // the full API in python.
        /*
        // TODO: Enable this method when TorchBind supports overloading.
        .def(
            "broadcast",
            [](const c10::intrusive_ptr<::c10d::ProcessGroup>& self,
               std::vector<at::Tensor> data) { return self->broadcast(data); })
        */
        .def(
            "broadcast",
            [](const c10::intrusive_ptr<::c10d::ProcessGroup>& self,
               at::Tensor tensor,
               int64_t rootRank) {
              ::c10d::BroadcastOptions opts;
              opts.rootRank = rootRank;
              std::vector<at::Tensor> tensors = {std::move(tensor)};
              return self->broadcast(tensors, opts);
            })
        // TODO: make AllreduceOptions compatible with TorchBind to provide
        // the full API in python.
        .def(
            "allreduce",
            [](const c10::intrusive_ptr<::c10d::ProcessGroup>& self,
               std::vector<at::Tensor> tensors) {
              return self->allreduce(tensors);
            })
        /*
        // TODO: Enable these methods when TorchBind supports overloading.
        // TODO: Enable these methods when ReduceOp can be torchbinded.
        .def(
            "allreduce",
            [](c10::intrusive_ptr<::c10d::ProcessGroup>& self,
                std::vector<at::Tensor>& tensors,
                c10::intrusive_ptr<::c10d::ReduceOp> op) {
                    ::c10d::AllreduceOptions opts;
                    opts.reduceOp = *op;
                    return self->allreduce(tensors, opts);
                }
        )
        .def(
            "allreduce",
            [](const c10::intrusive_ptr<::c10d::ProcessGroup>& self,
               at::Tensor& tensor,
               c10::intrusive_ptr<::c10d::ReduceOp> op) {
                    ::c10d::AllreduceOptions opts;
                    opts.reduceOp = *op;
                    std::vector<at::Tensor> tensors = {tensor};
                    return self->allreduce(tensors, opts);
               }
         )
        */
        // TODO: make AllreduceCoalescedOptions compatible with TorchBind to
        // provide the full API in python.
        .def(
            "allreduce_coalesced",
            [](const c10::intrusive_ptr<::c10d::ProcessGroup>& self,
               std::vector<at::Tensor> tensors) {
              ::c10d::AllreduceCoalescedOptions opts;
              return self->allreduce_coalesced(tensors, opts);
            })
        .def(
            "reduce",
            [](const c10::intrusive_ptr<::c10d::ProcessGroup>& self,
               std::vector<at::Tensor> tensors) {
              ::c10d::ReduceOptions opts;
              return self->reduce(tensors, opts);
            })
        /*
        // TODO: Enable this when c10d::ReduceOp is TorchBind compatible.
        .def(
            "reduce",
            [](const c10::intrusive_ptr<::c10d::ProcessGroup>& self,
            at::Tensor& tensor,
            int rootRank,
            c10::intrusive_ptr<::c10d::ReduceOp> op) {
            ::c10d::ReduceOptions opts;
            opts.reduceOp = *op;
            opts.rootRank = rootRank;
            std::vector<at::Tensor> tensors = {tensor};
            return self->reduce(tensors, opts);
            })
        */
        .def(
            "allgather",
            [](const c10::intrusive_ptr<::c10d::ProcessGroup>& self,
               std::vector<std::vector<at::Tensor>> outputTensors,
               std::vector<at::Tensor> inputTensors) {
              ::c10d::AllgatherOptions opts;
              return self->allgather(outputTensors, inputTensors, opts);
            })
        /*
        // TODO: Enable these methods when TorchBind supports overloading.
        .def(
            "allgather",
            [](const c10::intrusive_ptr<::c10d::ProcessGroup>& self,
               std::vector<at::Tensor> output,
               at::Tensor input) {
              std::vector<std::vector<at::Tensor>> outputs = {
                  std::move(output)};
              std::vector<at::Tensor> inputs = {std::move(input)};
              ::c10d::AllgatherOptions opts;
              return self->allgather(outputs, inputs, opts);
            })
        */
        .def(
            "allgather_coalesced",
            [](const c10::intrusive_ptr<::c10d::ProcessGroup>& self,
               std::vector<std::vector<at::Tensor>> output_lists,
               std::vector<at::Tensor> input_list) {
              ::c10d::AllgatherOptions opts;
              return self->allgather_coalesced(output_lists, input_list, opts);
            })
        /*
        // TODO: Enable this method when TorchBind supports overloading.
        .def(
            "gather",
            [](const c10::intrusive_ptr<::c10d::ProcessGroup>& self,
               std::vector<std::vector<at::Tensor>> output_tensors,
               std::vector<at::Tensor> input_tensors) {
              ::c10d::GatherOptions opts;
              return self->gather(output_tensors, input_tensors, opts);
            })
        */
        .def(
            "gather",
            [](const c10::intrusive_ptr<::c10d::ProcessGroup>& self,
               std::vector<at::Tensor> output,
               at::Tensor input,
               int64_t rootRank) {
              ::c10d::GatherOptions opts;
              opts.rootRank = rootRank;
              std::vector<std::vector<at::Tensor>> outputs = {
                  std::move(output)};
              std::vector<at::Tensor> inputs = {std::move(input)};
              return self->gather(outputs, inputs, opts);
            })
        /*
        // TODO: Enable this method when TorchBind supports overloading.
        .def(
            "scatter",
            [](const c10::intrusive_ptr<::c10d::ProcessGroup>& self,
               std::vector<at::Tensor> outputTensors,
               std::vector<std::vector<at::Tensor>> inputTensors) {
              ::c10d::ScatterOptions opts;
              self->scatter(outputTensors, inputTensors, opts);
            })
        */
        .def(
            "scatter",
            [](const c10::intrusive_ptr<::c10d::ProcessGroup>& self,
               at::Tensor output,
               std::vector<at::Tensor> input,
               int64_t rootRank) {
              ::c10d::ScatterOptions opts;
              opts.rootRank = rootRank;
              std::vector<std::vector<at::Tensor>> inputs = {std::move(input)};
              std::vector<at::Tensor> outputs = {std::move(output)};
              return self->scatter(outputs, inputs, opts);
            })
        /*
        // TODO: Enable this method when TorchBind supports overloading.
        // TODO: Enable this method when TorchBind supports
        ReduceScatterOptions. .def( "reduce_scatter",
            [](const c10::intrusive_ptr<::c10d::ProcessGroup>& self,
               std::vector<at::Tensor> outputTensors,
               std::vector<std::vector<at::Tensor>> inputTensors) {
              ::c10d::ReduceScatterOptions opts;
              return self->reduce_scatter(outputTensors, inputTensors, opts);
            })
        */
        .def(
            "reduce_scatter",
            [](const c10::intrusive_ptr<::c10d::ProcessGroup>& self,
               at::Tensor output,
               std::vector<at::Tensor> input) {
              std::vector<at::Tensor> outputs = {std::move(output)};
              std::vector<std::vector<at::Tensor>> inputs = {std::move(input)};
              ::c10d::ReduceScatterOptions opts;
              return self->reduce_scatter(outputs, inputs, opts);
            })
        .def(
            "alltoall_base",
            [](const c10::intrusive_ptr<::c10d::ProcessGroup>& self,
               at::Tensor outputTensor,
               at::Tensor inputTensor,
               std::vector<int64_t> outputSplitSizes,
               std::vector<int64_t> inputSplitSizes) {
              ::c10d::AllToAllOptions opts;
              return self->alltoall_base(
                  outputTensor,
                  inputTensor,
                  outputSplitSizes,
                  inputSplitSizes,
                  opts);
            })
        .def(
            "alltoall",
            [](const c10::intrusive_ptr<::c10d::ProcessGroup>& self,
               std::vector<at::Tensor> outputTensors,
               std::vector<at::Tensor> inputTensors) {
              ::c10d::AllToAllOptions opts;
              return self->alltoall(outputTensors, inputTensors, opts);
            })
        .def(
            "send",
            [](const c10::intrusive_ptr<::c10d::ProcessGroup>& self,
               std::vector<at::Tensor> tensors,
               int64_t dstRank,
               int64_t tag) {
              return self->send(
                  tensors, static_cast<int>(dstRank), static_cast<int>(tag));
            })
        .def(
            "recv",
            [](const c10::intrusive_ptr<::c10d::ProcessGroup>& self,
               std::vector<at::Tensor> tensors,
               int64_t srcRank,
               int64_t tag) {
              return self->recv(
                  tensors, static_cast<int>(srcRank), static_cast<int>(tag));
            })
        .def(
            "recv_anysource",
            [](const c10::intrusive_ptr<::c10d::ProcessGroup>& self,
               std::vector<at::Tensor> tensors,
               int64_t tag) {
              return self->recvAnysource(tensors, static_cast<int>(tag));
            })
        .def(
            "barrier",
            [](const c10::intrusive_ptr<::c10d::ProcessGroup>& self) {
              ::c10d::BarrierOptions opts;
              return self->barrier(opts);
            });

#ifdef USE_C10D_NCCL
// XXX: Ideally the Options of ProcessGroupNCCL should be
// bound using `def_readwrite` like in pybind11, but we
// didn't do that because: 1. no milisecond support yet
// 2. no def_readwrite or property support yet.
// TODO: make this binding the same as pybind11
static const auto ProcessGroupNCCLOptionsTorchBind =
    torch::class_<::c10d::ProcessGroupNCCL::Options>(
        "dist_c10d",
        "ProcessGroupNCCLOptions")
        .def(torch::init([](int64_t timeout, bool isHighPriorityStream) {
          auto opTimeout = std::chrono::milliseconds(timeout);
          auto opts =
              ::c10d::ProcessGroupNCCL::Options::create(isHighPriorityStream);
          opts->timeout = opTimeout;
          return opts;
        }));

static const auto ProcessGroupNCCLTorchBind =
    torch::class_<::c10d::ProcessGroupNCCL>("dist_c10d", "ProcessGroupNCCL")
        .def_pickle(
            [](const c10::intrusive_ptr<::c10d::ProcessGroupNCCL>& self) {
              auto base_process_group =
                  static_intrusive_pointer_cast<::c10d::ProcessGroup>(self);
              auto name =
                  ::c10d::DistributedC10d::get()->getNameOfProcessGroup(self);
              return std::vector<std::string>{name};
            },
            [](std::vector<std::string> state) {
              TORCH_CHECK(
                  state.size() == 1,
                  "Expecting exactly 1 state when restoring ProcessGroupNCCL, got: ",
                  state.size());
              const auto& process_group_name = state.front();
              auto base_process_group =
                  ::c10d::DistributedC10d::get()->getProcessGroupByName(
                      process_group_name);
              TORCH_CHECK(
                  base_process_group.defined(),
                  "Needed process group not found, ",
                  "please create a process group with name: ",
                  process_group_name);
              c10::intrusive_ptr<::c10d::ProcessGroupNCCL> process_group_nccl =
                  dynamic_intrusive_pointer_cast<::c10d::ProcessGroupNCCL>(
                      base_process_group);
              TORCH_CHECK(
                  process_group_nccl.defined(),
                  "Process group ",
                  process_group_name,
                  " isn't configured for NCCL backend");
              return process_group_nccl;
            })
        .def(torch::init(
            [](const c10::intrusive_ptr<::c10d::Store>& store,
               int64_t rank,
               int64_t size,
               c10::intrusive_ptr<::c10d::ProcessGroupNCCL::Options> options,
               const std::string& name) {
              auto pg = c10::make_intrusive<::c10d::ProcessGroupNCCL>(
                  store, rank, size, options);
              ::c10d::DistributedC10d::get()->registerProcessGroupName(
                  pg, name);
              return pg;
            }))
        .def(
            "alltoall_base",
            [](const c10::intrusive_ptr<::c10d::ProcessGroupNCCL>& self,
               at::Tensor output,
               at::Tensor input,
               std::vector<int64_t> outputSplitSizes,
               std::vector<int64_t> inputSplitSizes) {
              return self->alltoall_base(
                  output,
                  input,
                  outputSplitSizes,
                  inputSplitSizes,
                  ::c10d::AllToAllOptions());
            })
        .def(
            "size",
            [](const c10::intrusive_ptr<::c10d::ProcessGroupNCCL>& self) {
              return (int64_t)self->getSize();
            })
        .def(
            "rank",
            [](const c10::intrusive_ptr<::c10d::ProcessGroupNCCL>& self) {
              return (int64_t)self->getRank();
            });
#endif

static const auto DistributedC10dFrontendTorchBind =
    torch::class_<::c10d::DistributedC10d>("dist_c10d", "frontend")
        .def(torch::init([]() { return ::c10d::DistributedC10d::get(); }))
        .def(
            "new_process_group_helper",
            &::c10d::DistributedC10d::newProcessGroupHelper)
        .def(
            "get_process_group_by_name",
            &::c10d::DistributedC10d::getProcessGroupByName)
        .def(
            "get_name_of_process_group",
            &::c10d::DistributedC10d::getNameOfProcessGroup);
} // namespace

// c10d methods on torch._C
static PyMethodDef methods[] = { // NOLINT
    {"_c10d_init", c10d_init, METH_NOARGS, nullptr},
    {nullptr, nullptr, 0, nullptr}};

PyMethodDef* python_functions() {
  return methods;
}

} // namespace c10d
} // namespace distributed
} // namespace torch<|MERGE_RESOLUTION|>--- conflicted
+++ resolved
@@ -401,13 +401,8 @@
           py::arg("comm_hook"),
           py::call_guard<py::gil_scoped_release>())
       .def(
-<<<<<<< HEAD
           "_set_static_graph",
           &::c10d::Logger::set_static_graph,
-=======
-          "_set_uneven_input_join",
-          &::c10d::Logger::set_uneven_input_join,
->>>>>>> 8c5aa01d
           py::call_guard<py::gil_scoped_release>());
 
   py::enum_<::c10d::DistributedDebugLevel>(module, "_DistributedDebugLevel", R"(
@@ -1425,82 +1420,8 @@
 
   py::class_<c10::DDPLoggingData>(module, "DDPLoggingData")
       .def(py::init<>())
-<<<<<<< HEAD
-      .def_readwrite("world_size", &c10::DDPLoggingData::world_size)
-      .def_readwrite("rank", &c10::DDPLoggingData::rank)
-      .def_readwrite("module_name", &c10::DDPLoggingData::module_name)
-      .def_readwrite("device_ids", &c10::DDPLoggingData::device_ids)
-      .def_readwrite("output_device", &c10::DDPLoggingData::output_device)
-      .def_readwrite(
-          "broadcast_buffers", &c10::DDPLoggingData::broadcast_buffers)
-      .def_readwrite("bucket_cap_mb", &c10::DDPLoggingData::bucket_cap_mb)
-      .def_readwrite(
-          "find_unused_parameters",
-          &c10::DDPLoggingData::find_unused_parameters)
-      .def_readwrite(
-          "gradient_as_bucket_view",
-          &c10::DDPLoggingData::gradient_as_bucket_view)
-      .def_readwrite("backend_name", &c10::DDPLoggingData::backend_name)
-      .def_readwrite("iteration", &c10::DDPLoggingData::iteration)
-      .def_readwrite(
-          "total_parameter_size_bytes",
-          &c10::DDPLoggingData::total_parameter_size_bytes)
-      .def_readwrite(
-          "num_parameter_tensors", &c10::DDPLoggingData::num_parameter_tensors)
-      .def_readwrite("dtypes", &c10::DDPLoggingData::dtypes)
-      .def_readwrite("bucket_sizes", &c10::DDPLoggingData::bucket_sizes)
-      .def_readwrite("master_port", &c10::DDPLoggingData::master_port)
-      .def_readwrite("master_addr", &c10::DDPLoggingData::master_addr)
-      .def_readwrite(
-          "cuda_visible_devices", &c10::DDPLoggingData::cuda_visible_devices)
-      .def_readwrite(
-          "gloo_socket_ifname", &c10::DDPLoggingData::gloo_socket_ifname)
-      .def_readwrite(
-          "gloo_device_transport", &c10::DDPLoggingData::gloo_device_transport)
-      .def_readwrite(
-          "nccl_socket_ifname", &c10::DDPLoggingData::nccl_socket_ifname)
-      .def_readwrite(
-          "nccl_blocking_wait", &c10::DDPLoggingData::nccl_blocking_wait)
-      .def_readwrite(
-          "nccl_async_error_handling",
-          &c10::DDPLoggingData::nccl_async_error_handling)
-      .def_readwrite("nccl_debug", &c10::DDPLoggingData::nccl_debug)
-      .def_readwrite("nccl_nthreads", &c10::DDPLoggingData::nccl_nthreads)
-      .def_readwrite("nccl_ib_timeout", &c10::DDPLoggingData::nccl_ib_timeout)
-      .def_readwrite(
-          "unused_parameter_size", &c10::DDPLoggingData::unused_parameter_size)
-      .def_readwrite(
-          "has_rebuilt_buckets", &c10::DDPLoggingData::has_rebuilt_buckets)
-      .def_readwrite(
-          "rebuilt_bucket_sizes", &c10::DDPLoggingData::rebuilt_bucket_sizes)
-      .def_readwrite(
-          "avg_forward_compute_time",
-          &c10::DDPLoggingData::avg_forward_compute_time)
-      .def_readwrite(
-          "avg_backward_compute_time",
-          &c10::DDPLoggingData::avg_backward_compute_time)
-      .def_readwrite(
-          "avg_backward_comm_time",
-          &c10::DDPLoggingData::avg_backward_comm_time)
-      .def_readwrite(
-          "avg_backward_compute_comm_overlap_time",
-          &c10::DDPLoggingData::avg_backward_compute_comm_overlap_time)
-      .def_readwrite("comm_hook", &c10::DDPLoggingData::comm_hook)
-      .def_readwrite(
-          "forward_compute_time", &c10::DDPLoggingData::forward_compute_time)
-      .def_readwrite(
-          "backward_compute_time", &c10::DDPLoggingData::backward_compute_time)
-      .def_readwrite(
-          "backward_comm_time", &c10::DDPLoggingData::backward_comm_time)
-      .def_readwrite(
-          "backward_compute_comm_overlap_time",
-          &c10::DDPLoggingData::backward_compute_comm_overlap_time)
-      .def_readwrite("is_multi_device_module", &c10::DDPLoggingData::is_multi_device_module)
-      .def_readwrite("static_graph", &c10::DDPLoggingData::static_graph);
-=======
       .def_readwrite("strs_map", &c10::DDPLoggingData::strs_map)
       .def_readwrite("ints_map", &c10::DDPLoggingData::ints_map);
->>>>>>> 8c5aa01d
 
   module.def(
       "_compute_bucket_assignment_by_size",
