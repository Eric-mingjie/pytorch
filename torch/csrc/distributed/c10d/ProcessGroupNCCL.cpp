--- conflicted
+++ resolved
@@ -407,12 +407,22 @@
 }
 
 bool ProcessGroupNCCL::WorkNCCL::startedGPUExecutionInternal() const {
-  for (const auto i : c10::irange(devices_.size())) {
-    // Checking the work's corresponding CUDA events' status
-    if (!(*ncclStartEvents_)[i].query()) {
-      return false;
-    }
-  }
+  try {
+    for (const auto i : c10::irange(devices_.size())) {
+      // Checking the work's corresponding CUDA events' status
+      if (!(*ncclStartEvents_)[i].query()) {
+        return false;
+      }
+    }
+  } catch (const std::exception& e) {
+    if (std::string(e.what()).find("driver shutting down") ==
+        std::string::npos) {
+      throw;
+    }
+    LOG(INFO) << "[Rank " << rank_
+              << "] Event query failed with exception: " << e.what();
+  }
+
   return true;
 }
 
@@ -673,15 +683,6 @@
   const char* torch_distributed_debug =
       parseEnvVarString("TORCH_DISTRIBUTED_DEBUG", OFF.c_str());
   const char* nccl_debug = parseEnvVarString("NCCL_DEBUG", OFF.c_str());
-<<<<<<< HEAD
-  LOG(INFO) << "[Rank " << rank_
-            << "] ProcessGroupNCCL initialized with following options:"
-            << "\nNCCL_ASYNC_ERROR_HANDLING: " << asyncErrorHandling_
-            << "\nNCCL_DESYNC_DEBUG: " << desyncDebug_
-            << "\nNCCL_BLOCKING_WAIT: " << blockingWait_
-            << "\nTIMEOUT(ms): " << options_->timeout.count()
-            << "\nUSE_HIGH_PRIORITY_STREAM: "
-=======
   LOG(INFO) << "[Rank " << rank_ << "] ProcessGroupNCCL initialization options:"
             << "NCCL_ASYNC_ERROR_HANDLING: " << asyncErrorHandling_
             << ", NCCL_DESYNC_DEBUG: " << desyncDebug_
@@ -689,15 +690,15 @@
             << ", NCCL_BLOCKING_WAIT: " << blockingWait_
             << ", TIMEOUT(ms): " << options_->timeout.count()
             << ", USE_HIGH_PRIORITY_STREAM: "
->>>>>>> 3577ae3e
             << options_->is_high_priority_stream
-            << "\n TORCH_DISTRIBUTED_DEBUG: "
+            << ", TORCH_DISTRIBUTED_DEBUG: "
             << std::string(torch_distributed_debug)
-            << "\n NCCL_DEBUG: " << std::string(nccl_debug);
+            << ", NCCL_DEBUG: " << std::string(nccl_debug)
+            << ", ID=" << this->getID();
 
   RECORD_PARAM_COMMS(
       0, // seq
-      reinterpret_cast<std::intptr_t>(this), // process group ptr
+      this->getID(),
       rank, // rank
       "init", // colName
       0, // inSize
@@ -900,10 +901,10 @@
 
 void ProcessGroupNCCL::ncclCommWatchdog() {
   try {
-    LOG(INFO) << "[Rank " << rank_ << "] NCCL watchdog thread started!";
+    VLOG(2) << "[Rank " << rank_ << "] NCCL watchdog thread started!";
     workCleanupLoop();
-    LOG(INFO) << "[Rank " << rank_
-              << "] NCCL watchdog thread terminated normally";
+    VLOG(2) << "[Rank " << rank_
+            << "] NCCL watchdog thread terminated normally";
   } catch (std::exception& e) {
     // Append error message reported from workCleanupLoop
     const auto exitMsg = c10::str(
@@ -1621,6 +1622,7 @@
   // `getKeyFromDevices` is how we get keys for both collectives and batch P2P
   const auto key = getKeyFromDevices(devices);
   auto& ncclStreams = ncclStreams_[key];
+  // TODO(eqy): is this still necessary if avoidRecordStreams_ is set?
   for (const auto i : c10::irange(devices.size())) {
     auto& devEvent = (*work->ncclEndEvents_)[i];
     devEvent.record(ncclStreams[i]);
@@ -1631,7 +1633,11 @@
   work->avoidRecordStreams_ = avoidRecordStreams_;
   work->opTimeout_ = options_->timeout;
   work->store_ = store_;
-
+  if (avoidRecordStreams_) {
+    // other functions expect an initialized ptr if avoidRecordStreams_ is set
+    work->stashed_for_allocator_safety_ =
+        std::make_shared<std::vector<at::Tensor>>();
+  }
   c10::cuda::CaptureStatus capture_status =
       c10::cuda::currentStreamCaptureStatusMayInitCtx();
 
@@ -2130,7 +2136,7 @@
   RECORD_PARAM_COMMS_DATA(
       static_cast<int>(
           this->getSequenceNumberForGroup() + 1), // seq + 1 to match collective
-      reinterpret_cast<std::intptr_t>(this), // process group ptr
+      this->getID(),
       tensors, // inputTensors
       tensors, // outputTensors
       rank_, // rank
@@ -2154,7 +2160,7 @@
   RECORD_PARAM_COMMS_DATA(
       static_cast<int>(
           this->getSequenceNumberForGroup() + 1), // seq + 1 to match collective
-      reinterpret_cast<std::intptr_t>(this), // process group ptr
+      this->getID(),
       tensors, // inputTensors
       tensors, // outputTensors
       rank_, // rank
@@ -2181,7 +2187,7 @@
   RECORD_PARAM_COMMS_DATA(
       static_cast<int>(
           this->getSequenceNumberForGroup() + 1), // seq + 1 to match collective
-      reinterpret_cast<std::intptr_t>(this), // process group ptr
+      this->getID(),
       tensors, // inputTensors
       tensors, // outputTensors
       rank_, // rank
@@ -2240,7 +2246,7 @@
       static_cast<int>(
           this->getSequenceNumberForGroup() +
           1), // seq + 1 to match collective increment.
-      reinterpret_cast<std::intptr_t>(this), // process group ptr
+      this->getID(),
       inputTensors, // inputTensors
       outputTensors, // outputTensors
       rank_, // rank
@@ -2281,7 +2287,7 @@
   RECORD_PARAM_COMMS_DATA(
       static_cast<int>(
           this->getSequenceNumberForGroup() + 1), // seq + 1 to match collective
-      reinterpret_cast<std::intptr_t>(this),
+      this->getID(),
       tensors, // inputTensors
       tensors, // outputTensors
       rank_, // rank
@@ -2344,7 +2350,7 @@
   RECORD_PARAM_COMMS_DATA(
       static_cast<int>(
           this->getSequenceNumberForGroup() + 1), // seq + 1 to match collective
-      reinterpret_cast<std::intptr_t>(this), // process group ptr
+      this->getID(),
       inputTensors, // inputTensors
       outputTensors, // outputTensors
       rank_, // rank
@@ -2400,7 +2406,7 @@
         static_cast<int>(
             this->getSequenceNumberForGroup() +
             1), // seq + 1 to match collective
-        reinterpret_cast<std::intptr_t>(this), // process group ptr
+        this->getID(),
         inputTensors, // inputTensors
         outputTensors, // outputTensors
         rank_, // rank
@@ -2541,7 +2547,7 @@
         static_cast<int>(
             this->getSequenceNumberForGroup() +
             1), // seq + 1 to match collective
-        reinterpret_cast<std::intptr_t>(this), // process group ptr
+        this->getID(),
         inputTensors, // inputTensors
         outputTensors, // outputTensors
         rank_, // rank
@@ -2660,7 +2666,7 @@
   RECORD_PARAM_COMMS_DATA(
       static_cast<int>(
           this->getSequenceNumberForGroup() + 1), // seq + 1 to match collective
-      reinterpret_cast<std::intptr_t>(this), // process group ptr
+      this->getID(),
       inputTensor, // inputTensor
       outputTensor, // outputTensor
       rank_, // rank
@@ -2739,7 +2745,7 @@
   RECORD_PARAM_COMMS(
       static_cast<int>(
           this->getSequenceNumberForGroup() + 1), // seq + 1 to match collective
-      reinterpret_cast<std::intptr_t>(this), // process group ptr
+      this->getID(),
       rank_, // rank
       "barrier", // colName
       0, // inSize
@@ -2817,7 +2823,7 @@
         static_cast<int>(
             this->getSequenceNumberForGroup() +
             1), // seq + 1 to match collective
-        reinterpret_cast<std::intptr_t>(this), // process group ptr
+        this->getID(),
         inputTensor, // inputTensor
         outputTensor, // outputTensor
         rank_, // rank
@@ -2858,7 +2864,7 @@
         static_cast<int>(
             this->getSequenceNumberForGroup() +
             1), // seq + 1 to match collective
-        reinterpret_cast<std::intptr_t>(this), // process group ptr
+        this->getID(),
         inputTensor, // inputTensor
         outputTensor, // outputTensor
         rank_, // rank
@@ -3122,7 +3128,7 @@
   RECORD_PARAM_COMMS_DATA(
       static_cast<int>(
           this->getSequenceNumberForGroup() + 1), // seq + 1 to match collective
-      reinterpret_cast<std::intptr_t>(this), // process group ptr
+      this->getID(),
       inputTensors, // inputTensors
       outputTensors, // outputTensors
       rank_, // rank
@@ -3208,7 +3214,7 @@
   RECORD_PARAM_COMMS_DATA(
       static_cast<int>(
           this->getSequenceNumberForGroup() + 1), // seq + 1 to match collective
-      reinterpret_cast<std::intptr_t>(this), // process group ptr
+      this->getID(),
       inputTensors, // inputTensors
       outputTensors, // outputTensors
       rank_, // rank
