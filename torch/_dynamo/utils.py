import collections
import contextlib
import copy
import cProfile
import dataclasses
import datetime
import dis
import functools
import gc
import inspect
import itertools
import logging
import logging.config
import math
import operator
import os
import pstats
import re
import sys
import time
import types
import typing
import weakref
from contextlib import contextmanager
from functools import lru_cache
from typing import Any, Dict, List

import numpy as np
import sympy

import torch
from torch import fx
from torch._dispatch.python import enable_python_dispatcher
from torch.nn.modules.lazy import LazyModuleMixin
from torch.utils._pytree import tree_map, tree_flatten

from . import config, logging as torchdynamo_logging

counters = collections.defaultdict(collections.Counter)
troubleshooting_url = (
    "https://github.com/pytorch/torchdynamo/blob/main/TROUBLESHOOTING.md"
)

log = logging.getLogger(__name__)

# profiling compilation time
compilation_metrics = collections.OrderedDict()


timer_counter = itertools.count()


def tabulate(rows, headers):
    try:
        import tabulate

        return tabulate.tabulate(rows, headers=headers)
    except ImportError:
        return "\n".join(
            ", ".join(map(str, row)) for row in itertools.chain([headers], rows)
        )


def dynamo_profiled(func):
    def profile_wrapper(*args, **kwargs):
        global timer_counter
        datafn = (
            func.__name__ + f"{next(timer_counter)}.profile"
        )  # Name the data file sensibly
        prof = cProfile.Profile()
        prof.enable()
        retval = prof.runcall(func, *args, **kwargs)
        prof.disable()
        print(f"### Cprofile for {func.__name__} iter {next(timer_counter)} ###")
        ps = pstats.Stats(prof)
        ps.sort_stats(pstats.SortKey.TIME).print_stats(20)
        ps.sort_stats(pstats.SortKey.CUMULATIVE).print_stats(20)
        prof.dump_stats(datafn)
        return retval

    return profile_wrapper


def dynamo_timed(func):
    def time_wrapper(*args, **kwargs):
        key = func.__qualname__
        if key not in compilation_metrics:
            compilation_metrics[key] = []
        t0 = time.time()
        r = func(*args, **kwargs)
        latency = time.time() - t0
        # print(f"Dynamo timer: key={key}, latency={latency:.2f} sec")
        compilation_metrics[key].append(latency)
        return r

    return time_wrapper


def compile_times(repr="str", aggregate=False):
    """
    Get metrics about torchdynamo frontend/backend compilation times.

    Accumulates information from functions tagged with `@dynamo_timed`.

    repr='str' returns a printable string for user interaction, and 'csv'
    returns headers, rows which can be logged for output

    aggregate causes values from multiple compilations (e.g. split graphs)
    to be accumulated into one value.  If false, expect more than one value
    per metric.
    """

    def fmt_fn(values, item_fn=lambda x: x):

        if aggregate:
            return item_fn(sum(values))
        return ", ".join(map(item_fn, values))

    if repr == "str":
        rows = [
            (k, fmt_fn(compilation_metrics[k], item_fn=lambda x: f"{x:.4f}"))
            for k in compilation_metrics
        ]
        out = "TorchDynamo compilation metrics:\n"
        out += tabulate(rows, headers=("Function", "Runtimes (s)"))
        return out
    elif repr == "csv":
        values = [
            fmt_fn(v, item_fn=lambda x: f"{x:.6f}")
            for v in compilation_metrics.values()
        ]
        headers = list(compilation_metrics.keys())
        return headers, values


tensortype_to_dtype = {
    torch.FloatTensor: (torch.float32, torch.float),
    torch.DoubleTensor: (torch.float64, torch.double),
    torch.HalfTensor: (torch.float16, torch.half),
    torch.BFloat16Tensor: (torch.bfloat16,),
    torch.ByteTensor: (torch.uint8,),
    torch.CharTensor: (torch.int8,),
    torch.LongTensor: (torch.int64, torch.long),
    torch.IntTensor: (torch.int32, torch.int),
    torch.ShortTensor: (torch.int16, torch.short),
    torch.BoolTensor: (torch.bool,),
}


class DuplicateWarningChecker(object):
    def __init__(self, maxsize=4096):
        self.maxsize = maxsize
        self.reset()

    def reset(self):
        self.set = collections.OrderedDict()

    def add(self, key):
        if key in self.set:
            self.set.move_to_end(key, last=True)
            if not config.verbose:
                return False
        else:
            self.set[key] = None
            while len(self.set) > self.maxsize:
                self.set.popitem(last=False)
        return True


graph_break_dup_warning_checker = DuplicateWarningChecker()


def init_logging():
    torchdynamo_logging.init_logging(
        config.log_level, log_file_name=config.log_file_name
    )
    graph_break_dup_warning_checker.reset()


# filter out all frames after entering dynamo
def filter_stack(stack):
    user_stack = []
    for frame in stack:
        if "convert_frame" in frame.filename:
            break
        if (
            "eval_frame" in frame.filename
            or f"{config.dynamo_import}.optimize(" in frame.line
        ):
            continue
        user_stack.append(frame)

    return user_stack


def format_graph_tabular(graph):
    node_specs = [[n.op, n.name, n.target, n.args, n.kwargs] for n in graph.nodes]
    return tabulate(node_specs, headers=["opcode", "name", "target", "args", "kwargs"])


def format_bytecode(prefix, name, filename, line_no, code):
    return f"{prefix} {name} {filename}\
 line {line_no} \n{dis.Bytecode(code).dis()}\n "


def gen_record_file_name(exc, code):
    return f"{get_debug_dir()}/error_recordings/\
{code.co_name}_{type(exc).__name__}_{code.co_firstlineno}.rec"


def write_record_to_file(filename, exec_record):
    try:
        if os.path.exists(filename):
            log.warning(
                f"Unable to write execution record {filename}; file already exists."
            )
        else:
            os.makedirs(os.path.dirname(filename), exist_ok=True)
            with open(filename, "wb") as f:
                exec_record.dump(f)
    except Exception:
        log.error(f"Unable to write execution record {filename}", exc_info=1)


def count_calls(g: fx.Graph):
    c = 0
    for n in g.nodes:
        if "call" in n.op:
            c += 1
    return c


def identity(x):
    return x


def nothing(*args, **kwargs):
    pass


class ExactWeakKeyDictionary:
    """Similar to weakref.WeakKeyDictionary, but use `is`/`id` rather than `==` to compare equality"""

    def __init__(self):
        self.values = dict()
        self.refs = dict()

    def __getitem__(self, key):
        return self.values[id(key)]

    def get(self, key, default=None):
        return self.values.get(id(key), default)

    def __contains__(self, key):
        return id(key) in self.values

    def __setitem__(self, key, value):
        idx = id(key)
        if idx not in self.refs:
            self.refs[idx] = weakref.ref(key, lambda ref: self._remove_id(idx))
        self.values[idx] = value

    def _remove_id(self, idx):
        if idx in self.values:
            del self.values[idx]
        if idx in self.refs:
            del self.refs[idx]

    def clear(self):
        self.refs.clear()
        self.values.clear()


def istype(obj, allowed_types):
    """isinstance() without subclasses"""
    if isinstance(allowed_types, (tuple, list, set)):
        return type(obj) in allowed_types
    return type(obj) is allowed_types


def is_typing(value):
    if sys.version_info < (3, 9):
        return isinstance(value, typing._GenericAlias)
    else:
        return isinstance(value, typing._SpecialGenericAlias)


def is_numpy_int_type(value):
    return istype(
        value,
        (
            np.int8,
            np.int16,
            np.int32,
            np.int64,
            np.uint8,
            np.uint16,
            np.uint32,
            np.uint64,
        ),
    )


def is_numpy_float_type(value):
    return istype(
        value,
        (
            np.float16,
            np.float32,
            np.float64,
        ),
    )


def istensor(obj):
    """Check of obj is a tensor"""
    tensor_list = (
        torch.Tensor,
        torch.nn.Parameter,
        *config.traceable_tensor_subclasses,
    )
    tensor_list = tensor_list + (torch._subclasses.FakeTensor,)
    return istype(obj, tensor_list)


def is_lazy_module(mod):
    return isinstance(mod, LazyModuleMixin)


@functools.lru_cache(4096)
def print_once(*args):
    print(*args)


def make_cell(val=None):
    """Some black magic to create a cell object that usually only exists in a closure"""
    x = val

    def f():
        return x

    assert len(f.__closure__) == 1
    return f.__closure__[0]


def proxy_args_kwargs(args, kwargs):
    try:
        proxy_args = tuple(arg.as_proxy() for arg in args)
        proxy_kwargs = {key: arg.as_proxy() for key, arg in kwargs.items()}
        return proxy_args, proxy_kwargs
    except NotImplementedError:
        from .exc import unimplemented
        from .variables.base import typestr

        raise unimplemented(
            f"call_function args: {typestr(*args)} {typestr(*list(kwargs.values()))}"
        )


@dataclasses.dataclass
class CleanupHook:
    """Remove a global variable when hook is called"""

    scope: Dict[str, Any]
    name: str

    def __call__(self, *args):
        CleanupManager.count -= 1
        del self.scope[self.name]

    @staticmethod
    def create(scope, name, val):
        assert name not in scope
        CleanupManager.count += 1
        scope[name] = val
        return CleanupHook(scope, name)


class CleanupManager(ExactWeakKeyDictionary):
    count = 0

    def _remove_id(self, idx):
        for hook in self.values[idx]:
            hook()
        super()._remove_id(idx)


CleanupManager.instance = CleanupManager()


def clone_tensor(x):
    """Clone the tensor and its gradient"""
    y = x.clone().requires_grad_(x.requires_grad)
    if x.is_leaf and x.grad is not None:
        y.grad = x.grad.clone()
    return y


def clone_input(x):
    """copy while preserving strides"""
    # TODO: this is questionable
    if isinstance(x, torch._subclasses.FakeTensor):
        # this func fails on fake tensors in __torch_dispatch__
        return x

    def torch_clone(x):
        y = torch.clone(x)
        if x.is_leaf:
            y.requires_grad_(x.requires_grad)
        if x.is_leaf and x.grad is not None:
            y.grad = clone_input(x.grad)
        return y

    with torch.no_grad():
        if x.device.type == "xla":
            # Access data_ptr() for a xla tensor will cause crash
            return torch_clone(x)

        needed_size = sum(
            (shape - 1) * stride for shape, stride in zip(x.size(), x.stride())
        )
        if x.is_quantized:
            result = torch.empty_quantized((needed_size + 32,), x)
        else:
            result = torch.empty(needed_size + 32, dtype=x.dtype, device=x.device)
        cache_line_offset = (
            (x.data_ptr() - result.data_ptr()) % 32
        ) // x.element_size()
        result.as_strided_(x.size(), x.stride(), cache_line_offset)
        try:
            result.copy_(x.clone())
            if x.is_leaf:
                result.requires_grad_(x.requires_grad)
            if x.is_leaf and x.grad is not None:
                result.grad = clone_input(x.grad)
        except RuntimeError:
            # RuntimeError: unsupported operation: more than one element of the written-to
            # tensor refers to a single memory location. Please clone() the tensor before
            # performing the operation.
            return torch_clone(x)
        return result


def clone_inputs(example_inputs):
    if isinstance(example_inputs, dict):
        res = dict(example_inputs)
        for key, value in res.items():
            assert isinstance(value, torch.Tensor)
            res[key] = clone_input(value)
        return res

    res = list(example_inputs)
    for i in range(len(res)):
        if isinstance(res[i], torch.Tensor):
            res[i] = clone_input(res[i])
    return res


@contextmanager
def preserve_rng_state():
    rng = torch.clone(torch.random.get_rng_state())
    if torch.cuda.is_available():
        cuda_rng = torch.clone(torch.cuda.get_rng_state())
    try:
        yield
    finally:
        torch.random.set_rng_state(rng)
        if torch.cuda.is_available():
            torch.cuda.set_rng_state(cuda_rng)


def is_jit_model(model0):
    return isinstance(
        model0,
        (
            torch.jit._trace.TopLevelTracedModule,
            torch.jit._script.RecursiveScriptModule,
            torch.jit.ScriptFunction,
            torch.jit.ScriptModule,
        ),
    )


def torchscript(model, example_inputs, verbose=False):
    if is_jit_model(model):
        # already done?
        return model

    try:
        return torch.jit.trace(model, example_inputs)
    except Exception:
        try:
            return torch.jit.script(model)
        except Exception:
            if verbose:
                log.exception("jit error")
            else:
                log.error("Both torch.jit.trace and torch.jit.script failed")
    return None


def getfile(obj):
    try:
        return inspect.getfile(obj)
    except TypeError:
        return None


def is_namedtuple(obj):
    """Test if an object is a namedtuple or a torch.return_types.* quasi-namedtuple"""
    return is_namedtuple_cls(type(obj))


def is_namedtuple_cls(cls):
    """Test if an object is a namedtuple or a torch.return_types.* quasi-namedtuple"""
    try:
        if issubclass(cls, tuple):
            bases = getattr(cls, "__bases__", []) or [None]
            module = getattr(cls, "__module__", None)
            return module == "torch.return_types" or (
                bases[0] is tuple and hasattr(cls, "_make") and hasattr(cls, "_fields")
            )
    except TypeError:
        pass
    return False


@functools.lru_cache(1)
def namedtuple_fields(cls):
    """Get the fields of a namedtuple or a torch.return_types.* quasi-namedtuple"""
    if cls is slice:
        return ["start", "stop", "step"]

    assert issubclass(cls, tuple)
    if hasattr(cls, "_fields"):
        # normal namedtuples
        return cls._fields

    @dataclasses.dataclass
    class Marker:
        index: int

    # frustrating ones e.g. torch.return_types.max
    assert cls.__module__ == "torch.return_types"
    obj = cls(map(Marker, range(cls.n_fields)))
    fields = [None] * cls.n_fields
    for name in dir(obj):
        if name[0] != "_" and isinstance(getattr(obj, name), Marker):
            fields[getattr(obj, name).index] = name
    return fields


def checkpoint_params(gm):
    with torch.no_grad():
        rng_state = torch.clone(torch.random.get_rng_state())
        if torch.cuda.is_available():
            cuda_rng_state = torch.clone(torch.cuda.get_rng_state())
        saved_state = []
        for param in itertools.chain(gm.parameters(), gm.buffers()):
            saved_state.append((param, param._version, torch.clone(param)))

    def restore():
        with torch.no_grad():
            torch.random.set_rng_state(rng_state)
            if torch.cuda.is_available():
                torch.cuda.set_rng_state(cuda_rng_state)
            for param, version, original_value in saved_state:
                if param._version != version:
                    param.copy_(original_value)

    return restore


def timed(model, example_inputs, times=1):
    if torch.cuda.is_available():
        synchronize = torch.cuda.synchronize
    else:
        synchronize = nothing

    synchronize()
    gc.collect()
    torch.manual_seed(1337)
    t0 = time.perf_counter()
    for _ in range(times):
        result = model(*example_inputs)
        synchronize()
    t1 = time.perf_counter()
    return result, t1 - t0


def check_is_cuda(gm, example_inputs):
    return all(x.is_cuda for x in itertools.chain(example_inputs, gm.parameters(True)))


@lru_cache(32)
def rot_n_helper(n):
    assert n > 1
    vars = [f"v{i}" for i in range(n)]
    rotated = reversed(vars[-1:] + vars[:-1])
    fn = eval(f"lambda {','.join(vars)}: ({','.join(rotated)})")
    fn.__name__ = f"rot_{n}_helper"
    return fn


def is_safe_constant(v):
    if istype(v, (tuple, frozenset)):
        return all(map(is_safe_constant, v))
    return istype(
        v,
        (
            types.CodeType,
            int,
            float,
            bool,
            str,
            bytes,
            type(None),
            slice,
            type(type),
            torch.device,
        ),
    )


def check_constant_args(args, kwargs):
    return all(x.is_python_constant() for x in itertools.chain(args, kwargs.values()))


def check_unspec_python_args(args, kwargs):
    from .variables.constant import ConstantVariable
    from .variables.tensor import UnspecializedPythonVariable

    unspec_count = 0
    for x in itertools.chain(args, kwargs.values()):
        if isinstance(x, UnspecializedPythonVariable):
            unspec_count += 1
        elif not isinstance(x, (UnspecializedPythonVariable, ConstantVariable)):
            return False
        else:
            pass

    return unspec_count > 0


def specialize_args_kwargs(tx, args, kwargs):
    specialized_args = []
    specialized_kwargs = {}
    for x in args:
        specialized_args.append(x.as_specialized(tx))
    for k, v in kwargs.items():
        specialized_kwargs.update({k: v.as_specialized(tx)})
    return specialized_args, specialized_kwargs


dict_values = type(dict().values())
odict_values = type(collections.OrderedDict().values())
tuple_iterator = type(iter(tuple()))
tuple_iterator_len = tuple_iterator.__length_hint__
object_new = object.__new__


def product(it):
    return functools.reduce(operator.mul, it, 1)


def tuple_iterator_getitem(it, index):
    _, (obj,), start = it.__reduce__()
    return obj[start + index]


def dict_param_key_ids(value):
    return set([id(k) for k in value.keys() if isinstance(k, torch.nn.Parameter)])


def dict_const_keys(value):
    return set(k for k in value.keys() if not isinstance(k, torch.nn.Parameter))


def global_key_name(key):
    return f"__dict_key_{id(key)}"


def rename_implicit(v):
    """
    Usage of inline comprehensions generates a implicit ".0" variable that
    trips up guard generation.  This renames these variables in guards.
    """
    m = re.match(r"^[.](\d+)$", v)
    if m:
        assert v == ".0", f"currently only .0 supported: {v}"
        # to support .1 etc see guards.py and _eval_frame.c
        return f"___implicit{m.group(1)}"
    return v


from torch._subclasses import (  # noqa: F401
    FakeTensorMode,
    UnsupportedFakeTensorException,
)


def make_fake_tensor(e, fake_mode, static_shapes=False, tx=None):
    fake_tensor = fake_mode.from_tensor(e, static_shapes=static_shapes)
    if tx is not None:
        from torch._dynamo.guards import TensorReference

        def _record(tensor_ref):
            if tensor_ref.ref_id not in tx.output.tensor_id_to_sym_shape_ref:
                tx.output.tensor_id_to_sym_shape_ref[tensor_ref.ref_id] = set()
            tx.output.tensor_id_to_sym_shape_ref[tensor_ref.ref_id].add(tensor_ref)

        def _extract(symbol):
            if isinstance(symbol, int):
                return None
            sym_expr = symbol.get_pyobj().expr
            if not isinstance(sym_expr, sympy.Symbol):
                return None
            return sym_expr

        def _record_ref(e, index, symbol, kind):
            sym_expr = _extract(symbol)
            if sym_expr:
                tensor_ref = TensorReference(id(e), kind, index, sym_expr)
                _record(tensor_ref)

        for index, symbol in enumerate(fake_tensor.size()):
            _record_ref(e, index, symbol, "size")

        for index, symbol in enumerate(fake_tensor.stride()):
            _record_ref(e, index, symbol, "stride")

        offset = fake_tensor.storage_offset()
        _record_ref(e, None, offset, "storage_offset")

    return fake_tensor


def wrap_fake_exception(fn):
    try:
        return fn()
    except UnsupportedFakeTensorException as e:
        from .exc import unimplemented

        msg = f"Unsupported: {e.reason} with fake tensor propagation."
        log.warning(msg)
        raise unimplemented(msg)


def wrap_to_fake_tensor(e, fake_mode):
    if type(e) in (torch.Tensor, torch.nn.Parameter):
        return wrap_fake_exception(
            lambda: make_fake_tensor(
                e, fake_mode, static_shapes=config.dynamic_shapes is False
            )
        )
    else:
        return e


def wrap_to_fake_tensor_and_record(e, tx):
    if type(e) in (torch.Tensor, torch.nn.Parameter):
        static_shapes = config.dynamic_shapes is False
        if type(e) is torch.nn.Parameter:
            # Always static for params
            static_shapes = True
        return wrap_fake_exception(
            lambda: make_fake_tensor(e, tx.fake_mode, static_shapes, tx)
        )
    else:
        return e


def deepcopy_to_fake_tensor(obj, fake_mode):
    with torch._subclasses.fake_tensor.FakeCopyMode(fake_mode):
        return wrap_fake_exception(lambda: copy.deepcopy(obj))


def rmse(ref, res):
    """
    Calculate root mean squared error
    """
    return torch.sqrt(torch.mean(torch.square(ref - res)))


def same(
    ref,
    res,
    fp64_ref=None,
    cos_similarity=False,
    tol=1e-4,
    equal_nan=False,
    exact_dtype=True,
):
    """Check correctness to see if ref and res match"""
    if fp64_ref is None:
        fp64_ref = ref
    if isinstance(ref, (list, tuple, torch.nn.ParameterList, torch.Size)):
        assert isinstance(res, (list, tuple)), f"type mismatch {type(ref)} {type(res)}"
        return len(ref) == len(res) and all(
            same(ai, bi, fp64_refi, cos_similarity, tol, equal_nan, exact_dtype)
            for ai, bi, fp64_refi in zip(ref, res, fp64_ref)
        )
    elif isinstance(ref, dict):
        assert isinstance(res, dict)
        assert set(ref.keys()) == set(
            res.keys()
        ), f"keys mismatch {set(ref.keys())} == {set(res.keys())}"
        for k in ref.keys():
            if not (
                same(
                    ref[k],
                    res[k],
                    fp64_ref[k],
                    cos_similarity=cos_similarity,
                    tol=tol,
                    equal_nan=equal_nan,
                    exact_dtype=exact_dtype,
                )
            ):
                log.error(f"Accuracy failed for key name {k}")
                return False
        return True
    elif isinstance(ref, torch.Tensor):
        if ref.is_sparse:
            assert res.is_sparse
            ref = ref.to_dense()
            res = res.to_dense()
        assert isinstance(res, torch.Tensor), f"type mismatch {type(ref)} {type(res)}"
        if exact_dtype:
            if ref.dtype != res.dtype:
                log.error(f"dtype mismatch {ref.dtype}, {res.dtype}")
                return False
            if ref.dtype == torch.bool:
                # triton stores bool as int8, so add this for more accurate checking
                return torch.allclose(
                    ref.to(dtype=torch.uint8),
                    res.to(dtype=torch.uint8),
                    atol=tol,
                    rtol=tol,
                    equal_nan=equal_nan,
                )
        if cos_similarity:
            ref = ref.flatten().to(torch.float32)
            res = res.flatten().to(torch.float32)
            if torch.allclose(ref, res, atol=tol, rtol=tol, equal_nan=True):
                # early exit that handles zero/nan better
                # cosine_similarity(zeros(10), zeros(10), dim=0) is 0
                return True
            res = torch.nn.functional.cosine_similarity(ref, res, dim=0, eps=1e-6)
            if res < 0.99:
                log.warning(f"Similarity score={res.cpu().detach().item()}")
            return res >= 0.99
        else:
            if not exact_dtype:
                ref = ref.to(res.dtype)

            # First try usual allclose
            if torch.allclose(ref, res, atol=tol, rtol=tol, equal_nan=equal_nan):
                return True

            # Check error from fp64 version
            if fp64_ref.dtype == torch.float64:
                ref_error = rmse(fp64_ref, ref).item()
                res_error = rmse(fp64_ref, res).item()
                multiplier = 2.0

                if fp64_ref.numel() < 1000 or (
                    ref.ndim == 4 and ref.shape[-1] == ref.shape[-2] == 1
                ):
                    # In the presence of noise, noise might dominate our error
                    # metric for smaller tensors.
                    # Similary, for 1x1 kenerls, there seems to be high noise with amp.
                    multiplier = 3.0

                passes_test = res_error <= (multiplier * ref_error + 1e-4)
                if not passes_test:
                    log.error(
                        f"RMSE (res-fp64): {res_error:.5f}, (ref-fp64): {ref_error:.5f} and shape={res.size()}"
                    )
                    # import pdb; pdb.set_trace()
                return passes_test

            return False
    elif isinstance(ref, (str, int, type(None), bool, torch.device)):
        return ref == res
    elif isinstance(ref, float):
        return math.isclose(ref, res, rel_tol=tol, abs_tol=tol)
    elif is_numpy_int_type(ref) or is_numpy_float_type(ref):
        return (type(ref) is type(res)) and (ref == res)
    elif type(ref).__name__ in (
        "MaskedLMOutput",
        "Seq2SeqLMOutput",
        "CausalLMOutputWithCrossAttentions",
        "LongformerMaskedLMOutput",
        "Instances",
        "SquashedNormal",
        "Boxes",
        "Normal",
        "TanhTransform",
        "Foo",
        "Variable",
    ):
        assert type(ref) is type(res)
        return all(
            same(
                getattr(ref, key),
                getattr(res, key),
                getattr(fp64_ref, key),
                cos_similarity=cos_similarity,
                tol=tol,
                equal_nan=equal_nan,
                exact_dtype=exact_dtype,
            )
            for key in ref.__dict__.keys()
        )
    else:
        raise RuntimeError(f"unsupported type: {type(ref).__name__}")


def format_func_info(code):
    short_filename = code.co_filename.split("/")[-1]
    return f"'{code.co_name}' ({short_filename}:{code.co_firstlineno})"


@contextlib.contextmanager
def disable_cache_limit():
    prior = config.cache_size_limit
    config.cache_size_limit = sys.maxsize

    try:
        yield
    finally:
        pass
        config.cache_size_limit = prior


# map from transformed code back to original user code
orig_code_map = ExactWeakKeyDictionary()

# keep a record of code_obj -> list of guard failure reasons for logging
guard_failures = collections.defaultdict(list)


class CompileProfiler:
    """Utility for profiling how and what dynamo would compile.

    Can be used for
     * diagnosing recompilation issues
     * determining an appropriate compile cache limit
     * (TODO)confirming which functions got compiled/skipped
    """

    def __init__(self):
        self.frame_count = 0
        self.op_count = 0
        self.backend_ctx_ctor = lambda: disable_cache_limit()

    def __call__(self, gm: torch.fx.GraphModule, example_inputs):
        self.frame_count += 1
        for node in gm.graph.nodes:
            if "call" in node.op:
                self.op_count += 1
        return gm.forward

    def get_metrics(self):
        return {"guard_failures": guard_failures}

    def report(self):
        metrics = self.get_metrics()
        gf = metrics["guard_failures"]

        def num_recompiles(code):
            return len(gf[code])

        def recompile_reasons(code):
            return "\n".join([str(x) for x in gf[code]])

        summarized_gf = [
            [format_func_info(code), num_recompiles(code), recompile_reasons(code)]
            for code in gf
        ]
        rpt = "Torchdynamo Profiler Report\n"
        if "graph_break" in counters:
            rpt += "\n"
            rpt += "The following conditions caused torchdynamo to break out of tracing and fall back to python.\n"
            rpt += (
                f"You may gain additional insight by passing `nopython=True` to {config.dynamo_import}.optimize, "
                "to break on the first condition.\n"
            )
            graph_breaks = counters["graph_break"]
            rpt += tabulate(
                [[msg, graph_breaks[msg]] for msg in graph_breaks],
                headers=["Graph Break Reason", "Count"],
            )

        if len(gf):
            max_recompiles = max([num_recompiles(code) for code in gf])
            rpt += "\n"
            rpt += (
                "These subgraphs were recompiled more than once due to guard failures."
            )
            rpt += (
                "Guard failures indicate some condition assumed to be static by the tracer changed, "
                "making it unsafe to reuse the compiled program."
            )
            rpt += tabulate(
                summarized_gf,
                headers=["Function", "Num Recompiles", "Recompile Reasons"],
            )
            rpt += "\n"
            rpt += (
                f"Set {config.dynamo_import}.config.cache_size_limit to "
                f"{max_recompiles} to avoid being cache limited.\n"
            )
        else:
            rpt += "No cache-limited recompilations detected.\n"

        return rpt


# return same dir unless user changes config between calls
@functools.lru_cache(None)
def _get_debug_dir(root_dir):
    dir_name = "run_" + datetime.datetime.now().strftime("%Y_%m_%d_%H_%M_%S_%f")
    return os.path.join(root_dir, dir_name)


def get_debug_dir():
    debug_root = config.debug_dir_root
    return _get_debug_dir(debug_root)


def get_fake_value(node, tx):
    """
    Run the computation represented by `node` using fake tensors and return the result.
    """
    from .exc import TorchRuntimeError, unimplemented, Unsupported

    op = node.op
    fake_wrapper = functools.partial(wrap_to_fake_tensor_and_record, tx=tx)

    def visit(n: torch.fx.Node):
        return n.meta["example_value"]

    args, kwargs = torch.fx.node.map_arg((node.args, node.kwargs), visit)
    args = tree_map(fake_wrapper, args)
    kwargs = tree_map(fake_wrapper, kwargs)

    nnmodule = None
    if op == "call_module":
        nnmodule = tx.output.nn_modules[node.target]

        if not is_lazy_module(nnmodule):
            nnmodule = deepcopy_to_fake_tensor(nnmodule, tx.fake_mode)

    if op == "call_module" and is_lazy_module(nnmodule):
        assert nnmodule is not None
        # In the case of a lazy module, we want to run
        # the pre-hooks which initialize it
        nnmodule(*args, **kwargs)
    try:
        with tx.fake_mode, enable_python_dispatcher():
            return wrap_fake_exception(
                lambda: run_node(tx.output, node, args, kwargs, nnmodule)
            )
    except Unsupported:
        raise
    except RuntimeError as e:
        cause = e
        if e.__cause__ is not None:
            cause = e.__cause__
        if isinstance(
            cause, torch._subclasses.fake_tensor.DataDependentOutputException
        ):
            if config.capture_scalar_outputs and node.target == "item":
                return torch.zeros(size=(), dtype=args[0].dtype).item()
            else:
                unimplemented(f"data dependent operator: {cause.func}")
        elif isinstance(
            cause, torch._subclasses.fake_tensor.DynamicOutputShapeException
        ):
            unimplemented(f"dynamic shape operator: {cause.func}")
        raise TorchRuntimeError() from e


def run_node(output_graph, node, args, kwargs, nnmodule):
    """
    Runs a given node, with the given args and kwargs.

    Behavior is dicatated by a node's op.

    run_node is useful for extracting real values out of nodes.
    See get_real_value for more info on common usage.

    Note: The output_graph arg is only used for 'get_attr' ops
    Note: The nnmodule arg is only used for 'call_module' ops

    Nodes that are not call_function, call_method, call_module, or get_attr will
    raise an AssertionError.
    """
    op = node.op
    try:
        if op == "call_function":
            return node.target(*args, **kwargs)
        elif op == "call_method":
            return getattr(args[0], node.target)(*args[1:], **kwargs)
        elif op == "call_module":
            assert nnmodule is not None
            return nnmodule(*args, **kwargs)
        elif op == "get_attr":
            return output_graph.get_submodule(node.target)
    except Exception as e:
        raise RuntimeError(
            f"Failed running {op} {node.target}(*{args}, **{kwargs}):\n{e}\n(scroll up for backtrace)"
        ) from e
    raise AssertionError(op)


def get_real_value(node, output_graph):
    """
    Run the actual computation represented by `node` and return the result.
    This will execute any dependent nodes in the graph as well.
    """
    cache = output_graph.real_value_cache
    if node in cache:
        return cache[node]

    op = node.op
    args, kwargs = torch.fx.node.map_arg(
        (node.args, node.kwargs),
        lambda n: get_real_value(n, output_graph),
    )

    if op == "call_module":
        nn_module = output_graph.nn_modules[node.target]
        if not is_lazy_module(nn_module):
            nn_module = copy.deepcopy(nn_module)
        else:
            # In the case of a lazy module, we want to run
            # the pre-hooks which initialize it
            nn_module(*args, **kwargs)
    else:
        nn_module = None

    try:
        real_value = run_node(output_graph, node, args, kwargs, nn_module)
        cache[node] = real_value
    except RuntimeError as e:
        raise TorchRuntimeError() from e
    return real_value

<<<<<<< HEAD
def fake_mode_from_tensors(inputs: List[Any]):
    """
    Takes a list of anything, unflattened is fine, returns a fake_mode
    if any are fake. All fake modes on all fake tensors must be identical.
    Returns None if no fake_mode is fine
    """
    flat_inputs, _ = tree_flatten(inputs)
    fake_mode = None
    for flat_input in flat_inputs:
        if isinstance(flat_input, torch._subclasses.FakeTensor):
            if fake_mode is None:
                fake_mode = flat_input.fake_mode
            else:
                assert fake_mode == flat_input.fake_mode
    return fake_mode
=======

def assert_no_fake_params_or_buffers(gm):
    for name, buffer in gm.named_buffers():
        assert not isinstance(
            buffer, torch._subclasses.FakeTensor
        ), f"Unexpected fake buffer {name}"
    for name, param in gm.named_parameters():
        assert not isinstance(
            param, torch._subclasses.FakeTensor
        ), f"Unexpected fake param {name}"
>>>>>>> e3079503
<|MERGE_RESOLUTION|>--- conflicted
+++ resolved
@@ -1149,23 +1149,6 @@
         raise TorchRuntimeError() from e
     return real_value
 
-<<<<<<< HEAD
-def fake_mode_from_tensors(inputs: List[Any]):
-    """
-    Takes a list of anything, unflattened is fine, returns a fake_mode
-    if any are fake. All fake modes on all fake tensors must be identical.
-    Returns None if no fake_mode is fine
-    """
-    flat_inputs, _ = tree_flatten(inputs)
-    fake_mode = None
-    for flat_input in flat_inputs:
-        if isinstance(flat_input, torch._subclasses.FakeTensor):
-            if fake_mode is None:
-                fake_mode = flat_input.fake_mode
-            else:
-                assert fake_mode == flat_input.fake_mode
-    return fake_mode
-=======
 
 def assert_no_fake_params_or_buffers(gm):
     for name, buffer in gm.named_buffers():
@@ -1176,4 +1159,20 @@
         assert not isinstance(
             param, torch._subclasses.FakeTensor
         ), f"Unexpected fake param {name}"
->>>>>>> e3079503
+
+
+def fake_mode_from_tensors(inputs: List[Any]):
+    """
+    Takes a list of anything, unflattened is fine, returns a fake_mode
+    if any are fake. All fake modes on all fake tensors must be identical.
+    Returns None if no fake_mode is fine
+    """
+    flat_inputs, _ = tree_flatten(inputs)
+    fake_mode = None
+    for flat_input in flat_inputs:
+        if isinstance(flat_input, torch._subclasses.FakeTensor):
+            if fake_mode is None:
+                fake_mode = flat_input.fake_mode
+            else:
+                assert fake_mode == flat_input.fake_mode
+    return fake_mode