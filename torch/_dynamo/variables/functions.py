import functools
import inspect
import itertools
import types
from typing import Dict, List

import torch

from .. import variables
from ..bytecode_transformation import create_call_function, create_rot_n
from ..exc import unimplemented
from ..source import (
    AttrSource,
    ConstantSource,
    DefaultsSource,
    GetItemSource,
    GlobalSource,
)
from ..utils import make_cell
from .base import typestr, VariableTracker


def wrap_bound_arg(tx, val, options, source=None):
    # Source propagation is best effort since not every object we encounter has a source to begin with.
    assert (
        "source" not in options
    ), "Source needs to be separate from options due to recursive calls for lists/dicts"
    if isinstance(val, VariableTracker):
        return val
    elif not source:
        from torch._dynamo.variables.builder import SourcelessBuilder

        return SourcelessBuilder()(tx, val).add_options(options)
    else:
        from torch._dynamo.variables.builder import VariableBuilder

        return VariableBuilder(tx, source=source)(val).add_options(options)


def wrap_args_kwargs(tx, result, options):
    for k, v in list(result.items()):
        if isinstance(v, (tuple, dict)):
            # args/kwargs
            result[k] = wrap_bound_arg(tx, v, options)


def init_cellvars(parent, result, code):
    closure_cells = dict()
    side_effects = parent.output.side_effects

    # for name in itertools.chain(code.co_cellvars, code.co_freevars):
    for name in code.co_cellvars:
        closure_cells[name] = side_effects.track_cell_new()
        if name in result:
            side_effects.store_cell(closure_cells[name], result.pop(name))

    return closure_cells


def _create_nested_fn(
    code, f_globals, name, defaults, closure, kwdefaults, annotations
):
    from types import FunctionType

    func = FunctionType(code, f_globals, name, defaults, closure)
    func.__kwdefaults__ = kwdefaults

    if isinstance(annotations, tuple):
        from itertools import pairwise

        annotations = dict(pairwise(annotations))

    # TypeError: __annotations__ must be set to a dict object
    assert annotations is None or isinstance(annotations, dict)
    func.__annotations__ = annotations

    return func


class BaseUserFunctionVariable(VariableTracker):
    def get_filename(self):
        return self.get_code().co_filename

    def get_name(self):
        return self.get_code().co_name

    def call_function(
        self, tx, args: "List[VariableTracker]", kwargs: "Dict[str, VariableTracker]"
    ) -> "VariableTracker":
        return tx.inline_user_function_return(
            self, list(self.self_args()) + list(args), kwargs
        )

    def num_parameters(self):
        return len(inspect.signature(self.get_function()).parameters)

    def closure_vars(self, tx):
        return {}


class UserFunctionVariable(BaseUserFunctionVariable):
    """Some unsupported user-defined global function"""

    def __init__(self, fn, is_constant=False, **kwargs):
        super().__init__(**kwargs)
        if getattr(fn, "_dynamo_marked_constant", False):
            # This method should be treated as a constant for the purposes of compilation
            self.is_constant = True
        else:
            self.is_constant = False

        assert isinstance(
            fn, (types.FunctionType, torch.jit.ScriptFunction)
        ), f"expected FunctionType found {typestr(fn)} {fn}"
        # unpack @torch._dynamo.optimize()(fn) wrapped function
        fn = inspect.getattr_static(fn, "_torchdynamo_inline", fn)
        # unpack torch.jit.script_if_tracing
        if inspect.getattr_static(fn, "__script_if_tracing_wrapper", False):
            fn = inspect.getattr_static(fn, "__original_fn", fn)
        self.fn: types.FunctionType = fn

    def self_args(self):
        return []

    def get_function(self):
        return self.fn

    def get_code(self):
        return self.fn.__code__

    def python_type(self):
        return types.FunctionType

    def has_self(self):
        return getattr(self.fn, "__self__", None) is not None

    def get_globals(self):
        return self.fn.__globals__

    def bind_args(self, parent, args, kwargs):
        assert not self.is_constant
        options = VariableTracker.propagate([self])
        tx = parent.output.root_tx
        wrap = functools.partial(wrap_bound_arg, tx=tx, options=options)

        fn: types.FunctionType = self.fn
        defaults = fn.__defaults__ or []
        defaults_sources = [
            None if self.source is None else DefaultsSource(self.source, idx)
            for idx, _ in enumerate(defaults)
        ]
        fake_func = types.FunctionType(
            fn.__code__,
            fn.__globals__,
            fn.__name__,
            tuple(
                [
                    wrap(val=arg, source=source)
                    for arg, source in zip(defaults, defaults_sources)
                ]
            ),
            fn.__closure__,
        )
        if fn.__kwdefaults__:
            kwdefaults_sources = {
                k: None
                if self.source is None
                else DefaultsSource(self.source, k, is_kw=True)
                for k in fn.__kwdefaults__
            }
            fake_func.__kwdefaults__ = {
                k: wrap(val=v, source=kwdefaults_sources[k])
                for k, v in fn.__kwdefaults__.items()
            }

        bound = inspect.signature(fake_func).bind(*args, **kwargs)
        bound.apply_defaults()
        result = dict(bound.arguments.items())

        wrap_args_kwargs(tx, result, options)
        closure_cells = init_cellvars(parent, result, fn.__code__)
        closure = self.fn.__closure__ or ()
        assert len(closure) == len(self.fn.__code__.co_freevars)
        for idx, name, cell in zip(
            itertools.count(), self.fn.__code__.co_freevars, closure
        ):
            if name == "__class__":
                source = AttrSource(self.source, "__class__") if self.source else None
                result[name] = variables.UserDefinedClassVariable(
                    cell.cell_contents,
                    source=source,
                )
            else:
                var = tx.match_nested_cell(name, cell)
                if var is not None:
                    # optimization for cleaner codegen
                    result[name] = var
                elif self.source:
                    from .builder import VariableBuilder

                    side_effects = parent.output.side_effects
                    if cell in side_effects:
                        out = side_effects[cell]
                    else:
                        closure_cell = GetItemSource(
                            AttrSource(self.source, "__closure__"), idx
                        )
                        closure_cell_contents = AttrSource(
                            closure_cell, "cell_contents"
                        )
                        contents_var = VariableBuilder(parent, closure_cell_contents)(
                            cell.cell_contents
                        )

                        if (
                            closure_cell_contents.name()
                            not in tx.mutated_closure_cell_contents
                        ):
                            # Optimistically don't allocate the cell, to
                            # reduce the number of side effects.  This is
                            # important for cond, as without it, any accesses
                            # to closures create side effects and cond doesn't
                            # support side effects.  If we're wrong and this
                            # closure cell gets written to, we will restart
                            # the analysis with this cell's name in the
                            # mutated list here
                            result[name] = contents_var
                            continue

                        # cells are written to with "cell_contents",
                        # so the source should just be the closure_cell, not its contents
                        out = side_effects.track_cell_existing(closure_cell, cell)
                        side_effects.store_cell(
                            out,
                            contents_var,
                        )

                    result[name] = out

                else:
                    from .builder import SourcelessBuilder

                    result[name] = SourcelessBuilder()(
                        tx, cell.cell_contents
                    ).add_options(options)

        return result, closure_cells

    def export_freevars(self, parent, child):
        pass

    def call_function(
        self, tx, args: "List[VariableTracker]", kwargs: "Dict[str, VariableTracker]"
    ) -> "VariableTracker":
        if self.is_constant:
            options = VariableTracker.propagate(self, args, kwargs.values())
            return invoke_and_store_as_constant(
                tx, self.fn, self.get_name(), options, args, kwargs
            )

        return super().call_function(tx, args, kwargs)


class UserMethodVariable(UserFunctionVariable):
    """Some unsupported user-defined method"""

    def __init__(self, fn, obj, **kwargs):
        super().__init__(fn=fn, **kwargs)
        self.obj = obj

    def __str__(self):
        return f"{self.__class__.__name__}({self.fn}, {self.obj})"

    def self_args(self):
        return [self.obj]

    def python_type(self):
        return types.MethodType

    def call_function(
        self, tx, args: "List[VariableTracker]", kwargs: "Dict[str, VariableTracker]"
    ) -> "VariableTracker":
        # For nn.Module methods, redirecting to NNModuleVariable.call_method for optimized solution
        # rather than simple inlining. E.g, putting `call_method` op in FX graph for `forward` method
        # since we ensure `forward` of allowed modules can be traced by AOT safely.
        # Note this is not only for allowed modules, as user customized modules can extend from
        # allowed modules but using parent's `forward` method, which is also covered by this branch.

        # If we are tracing the higher order op, we want Dynamo to step inside
        # the module call so that Dynamo can see the underlying parameters and
        # buffers and raise them as inputs to the graph. The is_root_tracer
        # check bypasses the if condition for non-root tracers and directly
        # calls the super().call_function at the end, which is basically
        # equivalent of inlining the method.
        if tx.output.is_root_tracer() and isinstance(
            self.obj, variables.NNModuleVariable
        ):
            module_attr = getattr(self.fn, "__module__", "")
            if (
                module_attr is not None
                and module_attr.startswith("torch.nn.")
                or self.is_constant
            ):
                return self.obj.call_method(
                    tx, self.fn.__name__, args, kwargs, constant=self.is_constant
                ).add_options(self)
        return super().call_function(tx, args, kwargs)

    def num_parameters(self):
        return super().num_parameters() - 1


class WrappedUserMethodVariable(UserMethodVariable):
    def __init__(self, wrapped, context, **kwargs):
        kwargs.pop("fn", None)
        kwargs.pop("obj", None)
        super().__init__(wrapped.fn, wrapped.obj, **kwargs)
        self.wrapped = wrapped
        self.context = context

    def call_function(
        self, tx, args: "List[VariableTracker]", kwargs: "Dict[str, VariableTracker]"
    ) -> "VariableTracker":
        self.context.enter(tx)
        result = super().call_function(tx, args, kwargs)
        self.context.exit(tx)
        return result


class WrappedUserFunctionVariable(UserFunctionVariable):
    def __init__(self, wrapped, context, **kwargs):
        kwargs.pop("fn", None)
        kwargs.pop("obj", None)
        super().__init__(wrapped.fn, **kwargs)
        self.wrapped = wrapped
        self.context = context

    def call_function(
        self, tx, args: "List[VariableTracker]", kwargs: "Dict[str, VariableTracker]"
    ) -> "VariableTracker":
        self.context.enter(tx)
        result = super().call_function(tx, args, kwargs)
        self.context.exit(tx)
        return result


def invoke_and_store_as_constant(tx, fn, name, options, args, kwargs):
    def convert(x):
        if isinstance(x, variables.TensorVariable):
            return x.get_real_value()
        return x.as_python_constant()

    args = [convert(x) for x in args]
    kwargs = {k: convert(v) for k, v in kwargs.items()}
    res = fn(*args, **kwargs)
    return tx.output.register_attr_or_module(
        res,
        name,
        source=ConstantSource(name),
        **options,
    )


class NestedUserFunctionVariable(BaseUserFunctionVariable):
    def __init__(
        self,
        fn_name,
        code,
        f_globals,
        defaults,
        kwdefaults,
        annotations,
        closure,
        closure_scope,
        wraps_source=None,
        **kwargs,
    ):
        super().__init__(**kwargs)
        assert isinstance(fn_name.as_python_constant(), str)
        assert isinstance(code.as_python_constant(), types.CodeType)
        assert isinstance(f_globals, dict)
        self.fn_name = fn_name
        self.code = code
        self.f_globals = f_globals
        self.defaults = defaults
        self.kwdefaults = kwdefaults
        self.annotations = annotations
        self.closure = closure
        if closure is None:
            closure_scope = None
        self.closure_scope = closure_scope
        self.wraps_source = wraps_source

    def self_args(self):
        return []

    def get_code(self):
        return self.code.as_python_constant()

    def get_function(self):
        if self.closure:
            raise NotImplementedError()
        func = types.FunctionType(
            self.code.as_python_constant(),
            self.f_globals,
            self.fn_name.as_python_constant(),
        )
        if self.defaults:
            func.__defaults__ = self.defaults.as_python_constant()
        if self.kwdefaults:
            func.__kwdefaults__ = self.kwdefaults.as_python_constant()
        if self.annotations:
            annotations = self.annotations.as_python_constant()
            if isinstance(annotations, tuple):
                from itertools import pairwise

                annotations = dict(pairwise(annotations))

            # TypeError: __annotations__ must be set to a dict object
            assert isinstance(annotations, dict)
            func.__annotations__ = annotations
        return func

    def has_closure(self):
        return self.closure is not None

    def has_self(self):
        return False

    def get_globals(self):
        return self.f_globals

    def bind_args(self, parent, args, kwargs):
        from .misc import InlinedClosureVariable

        code = self.get_code()
        func = types.FunctionType(
            code,
            self.f_globals,
            self.fn_name.as_python_constant(),
            tuple(self.defaults.items) if self.defaults else None,
            tuple(make_cell(None) for _ in range(len(self.get_code().co_freevars))),
        )
        if self.kwdefaults:
            func.__kwdefaults__ = self.kwdefaults.items
        bound = inspect.signature(func).bind(*args, **kwargs)
        bound.apply_defaults()
        result = dict(bound.arguments.items())
        wrap_args_kwargs(parent.output.root_tx, result, VariableTracker.propagate(self))
        closure_cells = init_cellvars(parent, result, code)

        for idx, name in enumerate(code.co_freevars):
            cell = self.closure.items[idx]
            assert getattr(cell, name, name) == name
            assert name not in result
            if isinstance(cell, InlinedClosureVariable):
                # InlinedClosureVariable's are created from LOAD_CLOSURE's from
                # InliningInstructionTranslators when the variable name is not found in closure_cells.
                # They should remain outside of closure_cells, so that our callee (the
                # InliningInstructionTranslator that traces `func`) handles
                # the cell correctly - that is, the cell's contents are treated as if they
                # are local variables, like in UserFunctionVariable's bind_args for freevars.
                cand = parent
                while cand and name not in cand.symbolic_locals:
                    cand = cand.parent
                if cand is None:
                    raise RuntimeError(
                        f"Couldn't find {name} in the symbolic_locals of the inline interpreter stack"
                    )
                result[name] = cand.symbolic_locals[name]
            else:
                closure_cells[name] = self.closure.items[idx]

        return result, closure_cells

    def export_freevars(self, parent, child):
        code = self.get_code()
        for var in code.co_freevars:
            if var in child.symbolic_locals:
                parent.symbolic_locals[var] = child.symbolic_locals[var]

    def reconstruct(self, codegen):
        codegen.load_import_from(__name__, "_create_nested_fn")
        codegen(self.code)
        codegen.extend_output([codegen._create_load_const(self.f_globals)])
        codegen(self.fn_name)

        if self.defaults:
            codegen(self.defaults)
        else:
            codegen.extend_output([codegen.create_load_const(None)])

        if self.closure:
            codegen(self.closure)
        else:
            codegen.extend_output([codegen.create_load_const(None)])

        if self.kwdefaults:
            codegen(self.kwdefaults)
        else:
            codegen.extend_output([codegen.create_load_const(None)])

        if self.annotations:
            try:
                if isinstance(self.annotations, variables.ConstDictVariable):
                    annotations = {
                        k: v.as_python_constant()
                        for k, v in self.annotations.items.items()
                    }
                else:
                    annotations = tuple(
                        [v.as_python_constant() for v in self.annotations.items]
                    )
                codegen.extend_output([codegen._create_load_const(annotations)])
            except NotImplementedError:
                codegen(self.annotations)
        else:
            codegen.extend_output([codegen.create_load_const(None)])

        codegen.extend_output(create_call_function(7, push_null=True))

        if self.wraps_source:
            codegen.load_import_from("functools", "wraps")
            codegen(self.wraps_source)
            codegen.extend_output(create_call_function(1, True))
            codegen.extend_output(create_rot_n(2))
            codegen.extend_output(create_call_function(1, True))

        return []


def _traceable_collective_remaps():
    # We can't rely on importing from distributed, since its not always built
    if torch.distributed.is_available():
        from torch.distributed._functional_collectives import (
            traceable_collective_remaps,
        )

        return traceable_collective_remaps
    return {}


def _traceable_collectives_source(fn):
    assert torch.distributed.is_available(), "Illegal invocation."
    from torch.distributed._functional_collectives import (
        all_gather_tensor_inplace,
        reduce_scatter_tensor_inplace,
    )

    valid_values = {all_gather_tensor_inplace, reduce_scatter_tensor_inplace}
    assert fn in valid_values
    inner_name = fn.__name__
    path_source = AttrSource(
        base=AttrSource(base=GlobalSource(global_name="torch"), member="distributed"),
        member="_functional_collectives",
    )
    return AttrSource(path_source, inner_name)


class CollectiveFunctionRewriteVariable(UserFunctionVariable):
    """
    Some of the torch.distributed.* collective APIs are possible to rewrite to 'traceable' collectives.

    This class provides both a way to check if a function is remappable, and perform the remapping.

    In the case that a function is 'remappable' but only for some combinations of call-time arguments,
    we check the args at `call_function` time and fall back to graph-breaking if needed.  This is no worse
    than status-quo as we currently graph-break on all distributed.* collectives.
    """

    def __init__(self, fn, *, orig_fn, orig_source, **kwargs):
        # orig_fn lets us implement any fn-specific args/kwargs restrictions inside call_function
        self.orig_fn = orig_fn
        self.orig_source = orig_source

        # remapped_fn gets stuffed in self.fn and used in super().call_function
        super().__init__(fn, **kwargs)

    @staticmethod
    def can_rewrite(variable):
        return (
            inspect.isfunction(variable) and variable in _traceable_collective_remaps()
        )

    @staticmethod
    def rewrite(fn):
        new_fn = _traceable_collective_remaps()[fn]
        return new_fn, _traceable_collectives_source(new_fn)

    def call_function(
        self, tx, args: "List[VariableTracker]", kwargs: "Dict[str, VariableTracker]"
    ) -> "VariableTracker":
        # call_function must check any unsupported arguments and graph-break.
        # It's safe to assume args/kwargs from orig_fn map 1:1 to args/kwargs of remapped_fn,
        # since that's the contract for putting a mapping in `traceable_collective_remaps`
        if kwargs.get("async_op", False):
            # Put the old source back, this function will always graph break, but this ensures
            # we produce the correct guards.
            self.source = self.orig_source
            unimplemented(
                f"CollectiveFunctionRewriteVariable can't support async_op=True for {self.orig_fn}"
            )
        return super().call_function(tx, args, kwargs)


class FunctoolsPartialVariable(VariableTracker):
    def __init__(self, func, args, keywords, original=None, **kwargs):
        super().__init__(**kwargs)
        self.func = func
        assert isinstance(args, list)
        self.args = args
        assert isinstance(keywords, dict)
        self.keywords = keywords
        self.original = original

        self.guards.update(VariableTracker.propagate(func)["guards"])
        for arg in args:
            self.guards.update(VariableTracker.propagate(arg)["guards"])
        for val in keywords.values():
            self.guards.update(VariableTracker.propagate(val)["guards"])

    def call_function(
        self, tx, args: "List[VariableTracker]", kwargs: "Dict[str, VariableTracker]"
    ) -> "VariableTracker":
        options = VariableTracker.propagate([self])
        merged_args = self.args + args
        merged_kwargs = {**self.keywords, **kwargs}

        return self.func.call_function(tx, merged_args, merged_kwargs).add_options(
            options
        )

    def as_python_constant(self):
        if self.original:
            return self.original
        else:
            return functools.partial(
                self.func.fn,
                *[arg.as_python_constant for arg in self.args],
                **{k: v.as_python_constant() for k, v in self.keywords.items()},
<<<<<<< HEAD
            )


class TritonKernelVariable(VariableTracker):
    def __init__(self, kernel, grid, **kwargs):
        super().__init__(**kwargs)
        self.kernel = kernel
        self.grid = grid

    def call_function(
        self, tx, args: "List[VariableTracker]", kwargs: "Dict[str, VariableTracker]"
    ) -> "VariableTracker":
        from .dicts import ConstDictVariable
        from .lists import BaseListVariable

        grid = self.grid

        if grid is None:
            raise Unsupported("Triton kernels should always be called with a grid")

        # Both for grid's meta as well as for the kernel, we need combined
        # args and kwargs normalized
        normalized_args = {**dict(zip(self.kernel.arg_names, args)), **kwargs}
        meta = ConstDictVariable(normalized_args, dict)

        # If the grid is a function, then lets execute it and convert it to
        # a list
        if isinstance(grid, (NestedUserFunctionVariable, UserFunctionVariable)):
            # Populate the special "meta" argument to call the grid function
            grid = grid.call_function(tx, [meta], {})

        # Now, the grid must be a list either originally or through above
        # modification
        if isinstance(grid, BaseListVariable):
            grid = grid.as_proxy()
        else:
            unimplemented(f"grid for the triton kernel is {type(grid)}")

        from torch._higher_order_ops.triton_kernel_wrap import (
            prepare_triton_kernel_for_graph_node,
            triton_kernel_wrapper_mutation,
        )

        # Combine args and kwargs and pass as a dict so that if user defined triton
        # kernel uses variables as 'grid' or 'kernel', it does not conflict with
        # parameters of the wrapper function
        tx.output.create_proxy(
            "call_function",
            prepare_triton_kernel_for_graph_node(
                triton_kernel_wrapper_mutation, self.kernel
            ),
            (),
            {
                "grid": grid,
                "kwargs": meta.as_proxy(),
            },
        )

        return variables.ConstantVariable(
            None,
            **VariableTracker.propagate(self, args, kwargs.values()),
        )

    def call_method(
        self,
        tx,
        name,
        args: "List[VariableTracker]",
        kwargs: "Dict[str, VariableTracker]",
    ) -> "VariableTracker":
        if name == "__getitem__":
            # __getitem__ should only be called if we don't already have a grid
            # Only grid needs to be passed
            if self.grid is not None or len(args) != 1:
                raise Unsupported(
                    "Triton kernels should be called with only a single grid"
                )

            grid = args[0]
            return TritonKernelVariable(
                self.kernel, grid, **VariableTracker.propagate(self)
            )

        # Bail out to parent's implementation
        return super().call_method(tx, name, args, kwargs)
=======
            )
>>>>>>> 5c42a797
<|MERGE_RESOLUTION|>--- conflicted
+++ resolved
@@ -638,92 +638,4 @@
                 self.func.fn,
                 *[arg.as_python_constant for arg in self.args],
                 **{k: v.as_python_constant() for k, v in self.keywords.items()},
-<<<<<<< HEAD
-            )
-
-
-class TritonKernelVariable(VariableTracker):
-    def __init__(self, kernel, grid, **kwargs):
-        super().__init__(**kwargs)
-        self.kernel = kernel
-        self.grid = grid
-
-    def call_function(
-        self, tx, args: "List[VariableTracker]", kwargs: "Dict[str, VariableTracker]"
-    ) -> "VariableTracker":
-        from .dicts import ConstDictVariable
-        from .lists import BaseListVariable
-
-        grid = self.grid
-
-        if grid is None:
-            raise Unsupported("Triton kernels should always be called with a grid")
-
-        # Both for grid's meta as well as for the kernel, we need combined
-        # args and kwargs normalized
-        normalized_args = {**dict(zip(self.kernel.arg_names, args)), **kwargs}
-        meta = ConstDictVariable(normalized_args, dict)
-
-        # If the grid is a function, then lets execute it and convert it to
-        # a list
-        if isinstance(grid, (NestedUserFunctionVariable, UserFunctionVariable)):
-            # Populate the special "meta" argument to call the grid function
-            grid = grid.call_function(tx, [meta], {})
-
-        # Now, the grid must be a list either originally or through above
-        # modification
-        if isinstance(grid, BaseListVariable):
-            grid = grid.as_proxy()
-        else:
-            unimplemented(f"grid for the triton kernel is {type(grid)}")
-
-        from torch._higher_order_ops.triton_kernel_wrap import (
-            prepare_triton_kernel_for_graph_node,
-            triton_kernel_wrapper_mutation,
-        )
-
-        # Combine args and kwargs and pass as a dict so that if user defined triton
-        # kernel uses variables as 'grid' or 'kernel', it does not conflict with
-        # parameters of the wrapper function
-        tx.output.create_proxy(
-            "call_function",
-            prepare_triton_kernel_for_graph_node(
-                triton_kernel_wrapper_mutation, self.kernel
-            ),
-            (),
-            {
-                "grid": grid,
-                "kwargs": meta.as_proxy(),
-            },
-        )
-
-        return variables.ConstantVariable(
-            None,
-            **VariableTracker.propagate(self, args, kwargs.values()),
-        )
-
-    def call_method(
-        self,
-        tx,
-        name,
-        args: "List[VariableTracker]",
-        kwargs: "Dict[str, VariableTracker]",
-    ) -> "VariableTracker":
-        if name == "__getitem__":
-            # __getitem__ should only be called if we don't already have a grid
-            # Only grid needs to be passed
-            if self.grid is not None or len(args) != 1:
-                raise Unsupported(
-                    "Triton kernels should be called with only a single grid"
-                )
-
-            grid = args[0]
-            return TritonKernelVariable(
-                self.kernel, grid, **VariableTracker.propagate(self)
-            )
-
-        # Bail out to parent's implementation
-        return super().call_method(tx, name, args, kwargs)
-=======
-            )
->>>>>>> 5c42a797
+            )