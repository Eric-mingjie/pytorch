import collections
import inspect
import logging

import math
import re
import types
from typing import Dict, List

from torch.streambase import StreamBase

try:
    import numpy as np
except ModuleNotFoundError:
    np = None

import torch._C
import torch._refs
import torch.fx
import torch.nn
import torch.onnx.operators
from torch._dynamo.variables import UserFunctionVariable

from .. import config, variables
from ..allowed_functions import torch_get_name
from ..device_interface import device_interfaces, get_interface_for_device
from ..exc import unimplemented
from ..utils import (
    check_constant_args,
    check_unspec_python_args,
    has_torch_function,
    is_rng_state_getter_or_setter,
    istype,
    product,
    proxy_args_kwargs,
    specialize_args_kwargs,
    tensortype_to_dtype,
)
from .base import VariableTracker
from .ctx_manager import (
    AutocastModeVariable,
    NullContextVariable,
    TorchFunctionDisableVariable,
)
from .distributed import is_constant_pg_functions, is_from_local, ProcessGroupVariable
from .higher_order_ops import TorchHigherOrderOperatorVariable
from .lists import ListVariable, TupleVariable
from .tensor import TensorWithTFOverrideVariable

log = logging.getLogger(__name__)

# TODO(voz): Maybe rename these later
tensor_dunder_fns = [
    torch.Tensor.__rmatmul__,
    torch.Tensor.__rmod__,
    torch.Tensor.__rpow__,
    torch.Tensor.__rsub__,
    torch.Tensor.__rdiv__,
    torch._C.TensorBase.__radd__,
    torch._C.TensorBase.__rmul__,
    torch._C.TensorBase.__ror__,
    torch._C.TensorBase.__rxor__,
    torch._C.TensorBase.__rand__,
]

torch_special_class_types = (torch._C.Generator,)

REWRITE_OPS_TO_TENSOR_SIZE_METHOD = [
    torch.onnx.operators.shape_as_tensor,
    torch._shape_as_tensor,
]

constant_fold_functions = [
    torch._assert,
    torch._utils._get_device_index,
    torch.cuda.is_available,
    torch.device,
    torch.distributed.is_available,
    torch.finfo,
    torch.get_autocast_gpu_dtype,
    torch.get_default_dtype,
    torch.iinfo,
    torch.is_autocast_cache_enabled,
    torch.is_autocast_cpu_enabled,
    torch.is_autocast_enabled,
    torch.is_complex,
    torch.is_floating_point,
    torch.nn.functional._Reduction.get_enum,
    torch.promote_types,
    torch._C._get_privateuse1_backend_name,
]


if torch.distributed.is_available():
    constant_fold_functions.extend(
        [
            torch.distributed.is_initialized,
            torch.distributed.get_rank,
            torch.distributed.get_world_size,
        ]
    )


# TODO(voz): perhaps a decorator? This is rather readable for now tho, and not a public API.
def remap_as_fn___radd__(*args):
    return torch._C.TensorBase.__radd__(*args)


def remap_as_fn___rmul__(*args):
    return torch._C.TensorBase.__rmul__(*args)


def remap_as_fn___ror__(*args):
    return torch._C.TensorBase.__ror__(*args)


def remap_as_fn___rxor__(*args):
    return torch._C.TensorBase.__rxor__(*args)


def remap_as_fn___rand__(*args):
    return torch._C.TensorBase.__rand__(*args)


tensor_dunder_fns_remap = {
    torch._C.TensorBase.__radd__: remap_as_fn___radd__,
    torch._C.TensorBase.__rmul__: remap_as_fn___rmul__,
    torch._C.TensorBase.__ror__: remap_as_fn___ror__,
    torch._C.TensorBase.__rxor__: remap_as_fn___rxor__,
    torch._C.TensorBase.__rand__: remap_as_fn___rand__,
}


try:
    # Wed need to monkeypatch transformers here, sadly.
    # TODO(voz): Upstream to transformers lib
    import transformers

    def _dynamo_overriden_transformers_eq(self, other):
        if not hasattr(other, "__dict__"):
            return False
        return self.__dict__ == other.__dict__

    transformers.configuration_utils.PretrainedConfig.__eq__ = (
        _dynamo_overriden_transformers_eq
    )
except ImportError:
    pass


class TorchVariable(VariableTracker):
    """Points to a module or method in torch.*"""

    def __init__(self, value, **kwargs):
        super().__init__(**kwargs)
        if (
            isinstance(value, collections.abc.Hashable)
            and value in tensor_dunder_fns_remap
        ):
            value = tensor_dunder_fns_remap[value]

        self.value = value

        # the remainder of this is just optional debug checks
        try:
            self_should_be_none = getattr(self.value, "__self__", None)
        except RuntimeError as e:
            assert "No such operator" in str(e), str(e)
            self_should_be_none = None

        # assert "_ntuple.<locals>.parse" not in str(value)

        if self_should_be_none is None:
            pass
        elif isinstance(self_should_be_none, types.ModuleType):
            # weird ones like torch.nn.functional.avg_pool2d have __self__
            name = self_should_be_none.__name__
            assert re.match(r"^(torch|math)([.]|$)", name), f"__self__ set to {name}"
        elif isinstance(
            self_should_be_none, type(torch._C._get_tracing_state.__self__)
        ):
            # some _C functions have __self__ as a null capsule
            pass
        elif isinstance(self_should_be_none, torch_special_class_types):
            pass
        else:
            raise AssertionError(f"{value} found with __self__ set")

    def __repr__(self):
        return f"TorchVariable({self.value})"

    def call_hasattr(self, tx, name):
        result = hasattr(self.value, name)
        return variables.ConstantVariable.create(result).add_options(self)

    def unique_var_name(self):
        name = torch_get_name(self.value, f"allowed_fn_{id(self.value)}")
        return "__" + re.sub(r"[^a-zA-Z0-9_]+", "_", name)

    def reconstruct(self, codegen):
        return codegen.setup_globally_cached(self.unique_var_name(), self.value, False)

    def as_proxy(self):
        return self.value

    def python_type(self):
        if isinstance(self.value, (torch.Tensor, torch.nn.Module, torch.device)):
            return type(self.value)
        if isinstance(self.value, type):
            return type
        return super().python_type()

    def as_python_constant(self):
        return self.value

    def can_constant_fold_through(self):
        if self.value in constant_fold_functions:
            return True
        return getattr(self.value, "__module__", None) == "math"

    def call_function(
        self, tx, args: "List[VariableTracker]", kwargs: "Dict[str, VariableTracker]"
    ) -> "VariableTracker":
        from . import (
            ConstantVariable,
            DeterministicAlgorithmsVariable,
            DisabledSavedTensorsHooksVariable,
            GradModeVariable,
<<<<<<< HEAD
            StreamContextVariable,
            StreamVariable,
=======
            InferenceModeVariable,
>>>>>>> 58637c4b
            SymNodeVariable,
            TensorVariable,
            UserDefinedObjectVariable,
        )

        from .builder import wrap_fx_proxy, wrap_fx_proxy_cls

        constant_args = check_constant_args(args, kwargs)
        unspec_python_args = check_unspec_python_args(args, kwargs)
        options = VariableTracker.propagate(self, args, kwargs.values())

        if self.value is torch._functorch.vmap.vmap_impl:
            return TorchHigherOrderOperatorVariable.make(
                self.value,
                source=self.source,
            ).call_function(tx, args, kwargs)
        elif self.value in config.constant_functions:
            assert not args and not kwargs
            return ConstantVariable.create(
                config.constant_functions[self.value], **options
            )
        elif self.value is torch._functorch.eager_transforms.grad_impl:
            op = TorchHigherOrderOperatorVariable.make(
                self.value,
                source=self.source,
            ).call_function(tx, args, kwargs)
            return op
        elif self.can_constant_fold_through() and (constant_args or unspec_python_args):
            args, kwargs = specialize_args_kwargs(tx, args, kwargs)
            # constant fold
            return ConstantVariable.create(
                self.as_python_constant()(
                    *[x.as_python_constant() for x in args],
                    **{k: v.as_python_constant() for k, v in kwargs.items()},
                ),
                **options,
            )
        elif istype(self.value, type) and issubclass(self.value, torch.nn.Module):
            if self.value is torch.nn.CrossEntropyLoss:
                return self._call_cross_entropy_loss(tx, args, kwargs, options)
            else:
                return variables.UserDefinedClassVariable(
                    self.value, source=self.source, **options
                ).call_function(tx, args, kwargs)
        elif self.value in (torch.is_tensor, torch.overrides.is_tensor_like):
            assert len(args) == 1
            if isinstance(args[0], TensorVariable) or (
                self.value is torch.overrides.is_tensor_like
                and isinstance(args[0], UserDefinedObjectVariable)
                and hasattr(args[0].value, "__torch_function__")
            ):
                return ConstantVariable.create(True, **options)
            else:
                return ConstantVariable.create(False, **options)
        elif self.value in (
            torch.is_floating_point,
            torch.is_complex,
        ):
            input_arg = None
            if args:
                input_arg = args[0]
            else:
                assert "input" in kwargs
                input_arg = kwargs["input"]
            if isinstance(input_arg, TensorVariable) and input_arg.dtype is not None:
                if self.value is torch.is_floating_point:
                    return ConstantVariable.create(
                        input_arg.dtype.is_floating_point, **options
                    )
                elif self.value is torch.is_complex:
                    return ConstantVariable.create(
                        input_arg.dtype.is_complex, **options
                    )
                else:
                    raise AssertionError(f"calling {self.value}")
        elif (
            self.value is torch.numel
            and isinstance(args[0], TensorVariable)
            and args[0].size is not None
        ):
            return ConstantVariable.create(product(args[0].size), **options)
        elif self.value in REWRITE_OPS_TO_TENSOR_SIZE_METHOD:
            assert len(args) == 1
            assert isinstance(args[0], TensorVariable)
            return args[0].call_method(tx, "size", [], {})
        elif self.value in (
            torch.nn.modules.utils._single,
            torch.nn.modules.utils._pair,
            torch.nn.modules.utils._triple,
            torch.nn.modules.utils._quadruple,
            torch.nn.modules.utils._ntuple,
        ):
            return self._call_ntuple(tx, args, kwargs, options)
        elif self.value is torch.no_grad:
            return GradModeVariable.create(tx, False, **options)
        elif self.value is torch.enable_grad:
            return GradModeVariable.create(tx, True, **options)
        elif self.value is torch.set_grad_enabled and len(args) == 1:
            return GradModeVariable.create(tx, args[0].as_python_constant(), **options)
        elif self.value is torch.is_grad_enabled:
            assert not (args or kwargs)
            return ConstantVariable.create(
                torch.is_grad_enabled(), **options
            ).add_guards(GradModeVariable._guards_singleton)
        elif self.value is torch.use_deterministic_algorithms and len(args) == 1:
            return DeterministicAlgorithmsVariable.create(
                tx, args[0].as_python_constant(), **options
            )
        elif self.value is torch.inference_mode:
            return InferenceModeVariable.create(
                tx, args[0].as_python_constant(), **options
            )
        elif self.value is torch.are_deterministic_algorithms_enabled:
            assert not (args or kwargs)
            return ConstantVariable.create(
                torch.are_deterministic_algorithms_enabled(), **options
            ).add_guards(DeterministicAlgorithmsVariable._guards_singleton)
        elif self.value is torch.autograd.graph.disable_saved_tensors_hooks:
            assert len(args) == 1
            return DisabledSavedTensorsHooksVariable.create(
                tx, args[0].as_python_constant(), **options
            )
        elif self.value is torch._C._is_torch_function_enabled:
            assert not (args or kwargs)
            return ConstantVariable.create(
                tx.output.torch_function_enabled, **options
            ).add_guards(TorchFunctionDisableVariable._guards_singleton)
        elif self.value is torch._C.DisableTorchFunctionSubclass:
            assert not (args or kwargs)
            return TorchFunctionDisableVariable.create(tx, **options)
        elif any(
            self.value is method
            for method in [
                interface_elem.stream for interface_elem in device_interfaces.values()
            ]
        ):
            log.warning(
                str(get_interface_for_device(args[0].device).stream),
                "not fully supported, streams may be ignored",
            )
            assert len(args) == 1
<<<<<<< HEAD
            return StreamContextVariable.create(tx, args[0], **options)
        elif inspect.isclass(self.value) and issubclass(self.value, StreamBase):
=======
            return CUDAStreamContextVariable.create(tx, args[0], **options)
        elif self.value in (
            torch.overrides.has_torch_function_variadic,
            torch.overrides.has_torch_function_unary,
        ):
            assert not kwargs
            return ConstantVariable.create(
                any(has_torch_function(a) for a in args), **options
            )
        elif self.value is torch.cuda.streams.Stream:
>>>>>>> 58637c4b
            return wrap_fx_proxy_cls(
                StreamVariable,
                tx,
                tx.output.create_proxy(
                    "call_function",
                    self.value,
                    (),
                    {},
                ),
                **options,
            )
        elif self.value is torch.from_numpy:
            if not config.trace_numpy:
                unimplemented("torch.from_numpy. config.trace_numpy is False")
            if not np:
                unimplemented("torch.from_numpy. NumPy is not available")
            assert len(args) == 1, f"Got arguments {args}"
            assert not kwargs
            t = args[0]
            from .tensor import NumpyNdarrayVariable

            if isinstance(t, NumpyNdarrayVariable):
                # TODO: mark the tensor as non-resizable
                return wrap_fx_proxy_cls(
                    target_cls=TensorVariable,
                    tx=tx,
                    proxy=tx.output.create_proxy(
                        "call_function",
                        torch.detach,
                        *proxy_args_kwargs(args, {}),
                    ),
                    example_value=None,
                    **options,
                )
            else:
                unimplemented(f"torch.from_numpy(<{type(t)}>)")
        elif len(args) > 0 and isinstance(args[0], TensorWithTFOverrideVariable):
            # This code block implements inlining the __torch_function__
            # override of a tensor.

            tensor_with_tf_override = args[0]

            # TODO(future PR): make this implement the full __torch_function__ API
            # instead of assuming the relevant override is in the first argument.
            args[0] = args[0].tensor_variable

            unwrapped = TensorWithTFOverrideVariable.inline_torch_function_unwrapped(
                tx,
                self,
                tensor_with_tf_override.orig_tensor_variable_source,
                tensor_with_tf_override.subclass_torch_function__func,
                tensor_with_tf_override.subclass_type,
                options,
                args,
                kwargs,
            )

            # The wrapping here follows the logic in
            # `torch.Tensor.__torch_function__`.
            if self.value in torch.overrides.get_default_nowrap_functions():
                return unwrapped
            return TensorWithTFOverrideVariable(
                unwrapped,
                tensor_with_tf_override.orig_tensor_variable_source,
                tensor_with_tf_override.subclass_torch_function__func,
                tensor_with_tf_override.subclass_type,
            )
        elif self.value in [
            torch.amp.autocast_mode.autocast,
            torch.cuda.amp.autocast,
            torch.cpu.amp.autocast,
        ]:
            return AutocastModeVariable.create(self.value, args, kwargs)
        elif self.value in (
            torch.profiler.profile,
            torch.profiler.record_function,
            torch.autograd.profiler.profile,
            torch.autograd.profiler.record_function,
        ):
            log.warning("Profiler function %s will be ignored", self.value)
            return NullContextVariable(**options)
        elif self.value is torch.autograd._profiler_enabled:
            unimplemented("torch.autograd._profiler_enabled not supported yet")
        elif self.value is torch.jit.annotate:
            assert len(args) == 2
            return args[1]
        elif self.value is torch.backends.cudnn.is_acceptable:
            # is_acceptable(tensor) returns true if
            #   (a) tensor dtype/device are supported by cudnn
            #   (b) cudnn is available
            #   (c) some initialization has completed
            # technically, it depends on some global state from (c) (torch.backends.cudnn.__cudnn_version)
            assert (
                len(args) == 1 or "tensor" in kwargs
            ), "Expect 1 input to cudnn.is_acceptable"
            tensor_variable = args[0] if len(args) > 0 else kwargs["tensor"]
            assert isinstance(
                tensor_variable, TensorVariable
            ), "Expect input to cudnn.is_acceptable to be a tensor"
            tensor_inp = torch.tensor(
                0, dtype=tensor_variable.dtype, device=tensor_variable.device
            )
            return ConstantVariable.create(
                torch.backends.cudnn.is_acceptable(tensor_inp), **options
            )
        elif self.value is torch.nn.Parameter:
            # https://github.com/pytorch/pytorch/issues/99569
            unimplemented("torch.nn.Parameter not supported")
        elif is_rng_state_getter_or_setter(self.value):
            # We graph break on RNG state setters or getters like
            # `torch.get_rng_state` or `torch.set_rng_state`. These functions
            # are not aten operations and therefore they are completely ignored
            # by the AOT dispatcher. As a result, the AOT graph does not have
            # these setter or getter functions, producing an incorrect graph
            # when it comes to rng states.
            unimplemented(f"RNG state getter/setter function - {self.value}")
        elif self.value is torch.manual_seed:
            # https://github.com/pytorch/pytorch/issues/107187
            unimplemented("torch.manual_seed not supported")
        elif (
            self.value == torch.numel
            and len(args) == 1
            and isinstance(args[0], TensorVariable)
            and len(kwargs) == 0
        ):
            # TODO(voz): This is rewritten as a call_method because
            # torch.numel(x) w/ sym shapes raises a RuntimeError and x.numel() does not
            return wrap_fx_proxy(
                tx=tx,
                proxy=tx.output.create_proxy(
                    "call_method",
                    "numel",
                    *proxy_args_kwargs(args, kwargs),
                ),
                **options,
            )
        elif (
            self.value is torch.ops.aten.sym_size
            and len(args) == 2
            and len(kwargs) == 0
            and isinstance(args[0], TensorVariable)
        ):
            # we see this when retracing already traced code
            return args[0].call_method(tx, "size", [args[1]], {})
        elif (
            self.value is torch.ops.aten.sym_stride
            and len(args) == 2
            and len(kwargs) == 0
            and isinstance(args[0], TensorVariable)
        ):
            return args[0].call_method(tx, "stride", [args[1]], {})
        elif (
            self.value == torch.addcdiv
            and len(args) == 3
            and "value" in kwargs
            and len(kwargs) == 1
        ):
            # decompose addcdiv into constituent ops, prevents a graph break due to converting
            # value to a scalar
            result = TorchVariable(torch.div, **options).call_function(tx, args[1:], {})
            result = TorchVariable(torch.mul, **options).call_function(
                tx, [result, kwargs["value"]], {}
            )
            return TorchVariable(torch.add, **options).call_function(
                tx, [args[0], result], {}
            )
        elif is_constant_pg_functions(self.value):
            # becuase the input is a "ProcessGroupVariable", we'll be guarding on its
            # ID_MATCH based on how it was constructed.

            # We desugar it at trace-time into ranks by directly calling util
            # bake the result into the trace
            assert len(args) == 1, "Expected one arg (pg)"
            assert isinstance(args[0], ProcessGroupVariable)

            invocation_result = self.value(args[0].as_python_constant())
            # Note - while we *could* cook up sources around invocations, like a FunctionSource
            # the space of invoking functions in the middle of the guard chain is very iffy. As such,
            # guard propagation via options is the best we can do.
            from .builder import SourcelessBuilder

            return SourcelessBuilder()(tx, invocation_result).add_options(options)
        elif is_from_local(self.value):
            # rewrite non-primitive args/kwargs to be included in the on-the-fly prim function
            # and rewrite args to have only proxyable args, then insert call_function
            args_as_value = [x.as_python_constant() for x in args[1:]]
            kwargs_as_value = {k: v.as_python_constant() for k, v in kwargs.items()}

            def fn_with_prim_types(x):
                return self.value(x, *args_as_value, **kwargs_as_value)

            # attach the same function name for better debugging
            fn_with_prim_types.__name__ = "prim " + self.value.__name__

            return wrap_fx_proxy(
                tx=tx,
                proxy=tx.output.create_proxy(
                    "call_function",
                    fn_with_prim_types,
                    *proxy_args_kwargs([args[0]], {}),
                ),
                **options,
            )
        elif self.value == torch.nn.init._calculate_correct_fan:
            return UserFunctionVariable(
                torch.nn.init._calculate_correct_fan, **options
            ).call_function(tx, args, {})
        elif self.value is torch.nn.utils.rnn.pack_padded_sequence:
            unimplemented("workaround https://github.com/pytorch/pytorch/issues/93501")
        elif isinstance(self.value, types.ModuleType):
            unimplemented("TypeError(\"'module' object is not callable\")")
        else:
            any_symints_or_symfloats = any(isinstance(x, SymNodeVariable) for x in args)
            all_ints_or_floats = all(
                isinstance(x, (variables.ConstantVariable, variables.SymNodeVariable))
                for x in args
            )
            bin_ops = {"add", "sub", "mul", "div", "sqrt"}
            if (
                getattr(self.value, "__module__", "") == "torch"
                and self.value.__name__ in bin_ops
                and any_symints_or_symfloats
                and all_ints_or_floats
            ):
                msg = f"""\
Calling {str(self.value)} on only torch.SymInt arguments is not yet supported.
To support this behavior, we need to allow const-propping tensors that store symint data.
For now, dynamo will explicitly graph break when it encounters user code with this behavior.
"""
                log.warning(msg)
                raise unimplemented(msg)
            # Handle sth like torch.LongTensor(list(np.int64, np.int64, ...)),
            # as FX symbolic trace doesn't support numpy int/float as base types.
            if (
                np
                and self.value in tensortype_to_dtype
                and len(args) == 1
                and isinstance(args[0], ListVariable)
                and args[0].is_python_constant()
            ):
                for x in args[0].items:
                    if isinstance(x.value, np.generic):
                        x.value = x.value.item()

            # TODO(voz): Replace w/ dynamic shape rewrite table.
            # Ideally, we would be able to do this at ctor time, but alas we need a combination
            # of value + args to determine this.
            fn_ = self.value
            if any(isinstance(x, SymNodeVariable) for x in args):
                if self.value == math.sqrt:
                    from torch.fx.experimental.symbolic_shapes import sym_sqrt

                    fn_ = sym_sqrt

            if fn_ is torch.tensor:

                def check_any_unspec(x):
                    # NB: This includes UnspecializedPythonVariable
                    if isinstance(x, (TensorVariable, SymNodeVariable)):
                        return True
                    elif isinstance(x, ListVariable):
                        return any(check_any_unspec(y) for y in x.items)
                    # TODO: there maybe other recursive structures you need to
                    # check
                    else:
                        return False

                data_arg = None
                if args:
                    data_arg = args[0]
                elif "data" in kwargs:
                    data_arg = kwargs["data"]

                # NB: OK to pass torch.tensor(tensor), this will trace fine
                if not isinstance(data_arg, TensorVariable) and check_any_unspec(
                    data_arg
                ):
                    # This is slower and less canonical, so only use it if we
                    # have to
                    fn_ = torch._refs.tensor

            tensor_variable = wrap_fx_proxy(
                tx=tx,
                proxy=tx.output.create_proxy(
                    "call_function",
                    fn_,
                    *proxy_args_kwargs(args, kwargs),
                ),
                **options,
            )

            if "out" in kwargs and not (
                isinstance(kwargs["out"], variables.ConstantVariable)
                and kwargs["out"].as_python_constant() is None
            ):
                # out variants of torch operators like torch.sort and
                # torch.sigmoid mutate the tensors in the out field. Track such
                # tensors and rewrite the symbolic locals.
                if isinstance(tensor_variable, TupleVariable):
                    assert isinstance(kwargs["out"], (TupleVariable, ListVariable))
                    output_tensor_names = [
                        tx.find_symbolic_locals_name(x) for x in kwargs["out"].items
                    ]
                    for idx, name in enumerate(output_tensor_names):
                        if name in tx.symbolic_locals:
                            tx.symbolic_locals[name] = tensor_variable.items[idx]
                elif isinstance(tensor_variable, TensorVariable):
                    assert isinstance(kwargs["out"], TensorVariable)
                    if (
                        kwargs["out"].source
                        and kwargs["out"] in tx.output.graphargs
                        and kwargs["out"].size != tensor_variable.size
                    ):
                        # It's hard to get out variants with resizing on graph inputs work
                        # properly across dynamo/aot/inductor, just fall back.
                        unimplemented("out variants with resizing on graph inputs")
                    name = tx.find_symbolic_locals_name(kwargs["out"])
                    if name in tx.symbolic_locals:
                        tx.symbolic_locals[name] = tensor_variable
                else:
                    unimplemented(f"out variant of {type(kwargs['out'])}")

            return tensor_variable

    def _call_cross_entropy_loss(self, tx, args, kwargs, options):
        """
        functional: input, target, weight=None, size_average=None, ignore_index=- 100, reduce=None, reduction='mean',
        label_smoothing=0.0

        non functional ctor: weight=None, size_average=None, ignore_index=- 100, reduce=None, reduction='mean',
        label_smoothing=0.0

        non functional loss call: input, target, optional_output
        """
        from . import ConstantVariable

        def normalize_args(
            weight=ConstantVariable.create(None),
            size_average=ConstantVariable.create(None),
            ignore_index=ConstantVariable.create(-100),
            reduce=ConstantVariable.create(None),
            reduction=ConstantVariable.create("mean"),
            label_smoothing=ConstantVariable.create(0.0),
        ):
            return (
                weight,
                size_average,
                ignore_index,
                reduce,
                reduction,
                label_smoothing,
            )

        (
            weight,
            size_average,
            ignore_index,
            reduce_arg,
            reduction,
            label_smoothing,
        ) = normalize_args(*args, **kwargs)

        def fake_cross_entropy_loss(input, target):
            from .builder import wrap_fx_proxy

            return wrap_fx_proxy(
                tx=tx,
                proxy=tx.output.create_proxy(
                    "call_function",
                    torch.nn.functional.cross_entropy,
                    *proxy_args_kwargs(
                        [
                            input,
                            target,
                            weight,
                            size_average,
                            ignore_index,
                            reduce_arg,
                            reduction,
                            label_smoothing,
                        ],
                        {},
                    ),
                ),
                **VariableTracker.propagate(
                    [
                        self,
                        weight,
                        size_average,
                        ignore_index,
                        reduce_arg,
                        reduction,
                        label_smoothing,
                        input,
                        target,
                    ]
                ),
            )

        return variables.LambdaVariable(fake_cross_entropy_loss, **options)

    def _call_ntuple(self, tx, args, kwargs, options):
        """inline behavior of torch.nn.modules.utils._ntuple"""
        if self.value is torch.nn.modules.utils._ntuple:
            count = args[0].as_python_constant()
        else:
            count = self.value.__closure__[0].cell_contents
        assert isinstance(count, int)

        def handle_ntuple(value):
            if value.has_unpack_var_sequence(tx):
                return variables.TupleVariable(
                    list(value.unpack_var_sequence(tx)),
                    **VariableTracker.propagate(self, value, args, kwargs.values()),
                )
            elif value.is_python_constant():
                # constant prop through it
                return variables.ConstantVariable.create(
                    torch.nn.modules.utils._ntuple(count)(value.as_python_constant()),
                    **VariableTracker.propagate(self, value, args, kwargs.values()),
                )
            else:
                unimplemented(f"torch.nn.modules.utils._ntuple({value})")

        if self.value is torch.nn.modules.utils._ntuple:
            return variables.LambdaVariable(handle_ntuple, **options)
        else:
            return handle_ntuple(args[0])<|MERGE_RESOLUTION|>--- conflicted
+++ resolved
@@ -226,12 +226,9 @@
             DeterministicAlgorithmsVariable,
             DisabledSavedTensorsHooksVariable,
             GradModeVariable,
-<<<<<<< HEAD
             StreamContextVariable,
             StreamVariable,
-=======
             InferenceModeVariable,
->>>>>>> 58637c4b
             SymNodeVariable,
             TensorVariable,
             UserDefinedObjectVariable,
@@ -373,21 +370,8 @@
                 "not fully supported, streams may be ignored",
             )
             assert len(args) == 1
-<<<<<<< HEAD
             return StreamContextVariable.create(tx, args[0], **options)
         elif inspect.isclass(self.value) and issubclass(self.value, StreamBase):
-=======
-            return CUDAStreamContextVariable.create(tx, args[0], **options)
-        elif self.value in (
-            torch.overrides.has_torch_function_variadic,
-            torch.overrides.has_torch_function_unary,
-        ):
-            assert not kwargs
-            return ConstantVariable.create(
-                any(has_torch_function(a) for a in args), **options
-            )
-        elif self.value is torch.cuda.streams.Stream:
->>>>>>> 58637c4b
             return wrap_fx_proxy_cls(
                 StreamVariable,
                 tx,
@@ -398,6 +382,14 @@
                     {},
                 ),
                 **options,
+            )
+        elif self.value in (
+            torch.overrides.has_torch_function_variadic,
+            torch.overrides.has_torch_function_unary,
+        ):
+            assert not kwargs
+            return ConstantVariable.create(
+                any(has_torch_function(a) for a in args), **options
             )
         elif self.value is torch.from_numpy:
             if not config.trace_numpy:
