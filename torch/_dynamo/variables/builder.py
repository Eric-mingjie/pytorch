import collections
import contextlib
import dataclasses
import enum
import functools
import inspect
import operator
import re
import types
from typing import List, NamedTuple, Optional, Union

import torch

from torch import SymInt
from torch._guards import GuardSource
from torch._ops import HigherOrderOperator
from torch._subclasses.fake_tensor import FakeTensor
from torch.fx.experimental.symbolic_shapes import (
    DimConstraint,
    DimDynamic,
    RelaxedUnspecConstraint,
)
from torch.fx.immutable_collections import immutable_list

from .. import config, mutation_guard, replay_record, skipfiles
from ..allowed_functions import is_allowed, is_builtin_callable, is_numpy
from ..exc import unimplemented
from ..guards import GuardBuilder
from ..side_effects import SideEffects
from ..source import (
    AttrSource,
    ConstantSource,
    GetItemSource,
    GlobalWeakRefSource,
    is_constant_source,
    LocalSource,
    RandomValueSource,
    Source,
    TupleIteratorGetItemSource,
)
from ..utils import (
    clone_input,
    get_fake_value,
    getfile,
    global_key_name,
    HAS_NUMPY,
    is_namedtuple,
    is_numpy_int_type,
    is_typing,
    istype,
    np,
    odict_values,
    preserve_rng_state,
    tensor_always_has_static_shape,
<<<<<<< HEAD
    tensor_static_reason_to_message,
    torch_np,
=======
>>>>>>> 59908f9b
    tuple_iterator,
    tuple_iterator_getitem,
    tuple_iterator_len,
    wrap_fake_exception,
)

from .base import MutableLocal, typestr, VariableTracker
from .builtin import BuiltinVariable
from .constant import ConstantVariable, EnumVariable
from .ctx_manager import CUDAStreamVariable, NullContextVariable
from .dicts import (
    ConstDictVariable,
    DataClassVariable,
    DefaultDictVariable,
    HFPretrainedConfigVariable,
)
from .functions import UserFunctionVariable, UserMethodVariable
from .lists import (
    ListVariable,
    NamedTupleVariable,
    RangeVariable,
    SizeVariable,
    SliceVariable,
    TupleIteratorVariable,
    TupleVariable,
)
from .misc import (
    AutogradFunctionContextVariable,
    AutogradFunctionVariable,
    ComptimeVariable,
    GetAttrVariable,
    InspectSignatureVariable,
    LambdaVariable,
    NumpyVariable,
    PythonModuleVariable,
    SkipFilesVariable,
    TypingVariable,
)
from .nn_module import FSDPManagedNNModuleVariable, UnspecializedNNModuleVariable
from .tensor import (
    SymNodeVariable,
    TensorVariable,
    TensorWithTFOverrideVariable,
    UnspecializedPythonVariable,
)
from .torch import (
    tensor_dunder_fns,
    torch_special_class_types,
    TorchHigherOrderOperator,
    TorchVariable,
)
from .user_defined import UserDefinedClassVariable, UserDefinedObjectVariable


DimList = List


class _missing:
    pass


@dataclasses.dataclass
class GraphArg:
    source: Source
    # TODO: storing a SymInt here but not a FakeTensor is a pretty strange
    # thing to do.  Probably should have example (which stores an int) and
    # fake_example
    example: Union[torch.Tensor, torch.SymInt]
    is_unspecialized: bool
    fake_tensor: Optional[torch._subclasses.fake_tensor.FakeTensor]
    # UnspecializedPythonVariable often masquerades as a tensor.
    # We MUST NOT generate shape guard code
    # that actually tries to access tensor properties on these values.
    # is_tensor lets us tell if this graph arg actually is a tensor
    # or not.
    is_tensor: bool = True

    def __post_init__(self):
        if isinstance(self.example, torch.Tensor):
            assert isinstance(
                self.fake_tensor, torch._subclasses.fake_tensor.FakeTensor
            )
        if isinstance(self.example, torch._subclasses.fake_tensor.FakeTensor):
            raise AssertionError("Fake Tensor observed in TorchDynamo Fx graph inputs")

    def load(self, tx):
        return self.source.reconstruct(tx)

    def erase(self):
        self.example = None


class VariableBuilder:
    """Wrap a python value in a VariableTracker() instance"""

    def __init__(
        self,
        tx,
        source: Source,
    ):
        assert source is not None
        super().__init__()
        self.tx = tx
        self.source = source
        self.name = source.name()

    def __call__(self, value):
        if value in self.tx.output.side_effects:
            # TODO(jansel): add guard for alias relationship
            return self.tx.output.side_effects[value]
        return self._wrap(value).clone(**self.options())

    @staticmethod
    @functools.lru_cache(None)
    def _common_constants():
        return {
            # We zero-one specialize shapes, so specialize these constants
            # too
            0,
            1,
            # NB: There used to be more constants here, but honestly it was
            # pretty confusing.  Note we specialize floats by default, and
            # DON'T specialize ints by default.  This all only matters with
            # dynamic_shapes
        }

    @staticmethod
    def list_type(value):
        if is_namedtuple(value):
            return functools.partial(NamedTupleVariable, tuple_cls=type(value))
        return {
            tuple: TupleVariable,
            list: ListVariable,
            odict_values: ListVariable,
            torch.nn.ParameterList: ListVariable,
            torch.nn.ModuleList: ListVariable,
        }[type(value)]

    def get_source(self):
        return self.source

    def options(self):
        return {"source": self.get_source()}

    def make_guards(self, *guards):
        source = self.get_source()
        if (
            isinstance(source, ConstantSource)
            or source.guard_source() == GuardSource.CONSTANT
        ):
            return None
        return {source.make_guard(guard) for guard in guards}

    @classmethod
    @functools.lru_cache(None)
    def _type_dispatch(cls):
        # NB: Careful not to close over self to avoid ref cycle from lru_cache
        entries = [
            (
                (torch.Tensor, torch.nn.Parameter, torch._subclasses.FakeTensor),
                cls.wrap_tensor,
            ),
            ((tuple, list, odict_values), cls.wrap_listlike),
            (tuple_iterator, cls.wrap_tuple_iterator),
            ((slice, range), cls.wrap_slice_range),
            (
                (
                    int,
                    float,
                    bool,
                    type(None),
                    str,
                    torch.Size,
                    torch.device,
                    torch.dtype,
                ),
                cls.wrap_literal,
            ),
        ]

        result = {}
        for ts, fn in entries:
            for t in ts if isinstance(ts, tuple) else (ts,):
                assert t not in result
                result[t] = fn

        return result

    @classmethod
    @functools.lru_cache(None)
    def _id_dispatch(cls):
        from ..comptime import comptime

        entries = [
            (
                inspect.signature,
                lambda self, value: LambdaVariable(
                    InspectSignatureVariable.create,
                    source=self.source,
                    guards=self.make_guards(GuardBuilder.FUNCTION_MATCH),
                ),
            ),
            (comptime, lambda self, value: ComptimeVariable()),
            (
                dataclasses.fields,
                lambda self, value: LambdaVariable(
                    _dataclasses_fields_lambda,
                    source=self.source,
                    guards=self.make_guards(GuardBuilder.FUNCTION_MATCH),
                ),
            ),
            (
                tensor_dunder_fns,
                lambda self, value: TorchVariable(
                    value,
                    source=self.source,
                    guards=self.make_guards(GuardBuilder.FUNCTION_MATCH),
                ),
            ),
        ]

        result = {}
        for ts, fn in entries:
            for t in ts if isinstance(ts, (tuple, list)) else (ts,):
                assert t not in result
                result[id(t)] = fn

        return result

    def _wrap(self, value):
        make_guards = self.make_guards

        # Handle exact type() match
        type_dispatch = self._type_dispatch().get(type(value))
        if type_dispatch is not None:
            return type_dispatch(self, value)

        # Handle exact id() match
        id_dispatch = self._id_dispatch().get(id(value))
        if id_dispatch is not None:
            return id_dispatch(self, value)

        # Note - There are some nested values where types mismatch!
        # We want to get those out and wrap those.
        value = inspect.getattr_static(value, "_torchdynamo_inline", value)

        # Everything else (NB: order matters!)
        if istype(value, config.traceable_tensor_subclasses):
            return self.wrap_tensor(value)
        elif is_namedtuple(value):
            return self.wrap_listlike(value)
        elif istype(
            value, (dict, collections.defaultdict, collections.OrderedDict)
        ) and all(
            (
                ConstantVariable.is_literal(k)
                or self.tensor_can_be_dict_key(k)
                or isinstance(k, enum.Enum)
                for k in value.keys()
            )
        ):
            if not value and self.get_source().is_nn_module():
                # It is faster to guard on 'false' property than to guard
                # on actual dict keys, but we can't do this fast guard in general because
                # it omits a crucial type check that ensures the value is actually still a dict at runtime.

                # Why is this OK for (specialized) nnmodules? We set up a setattr hook
                # to check for module property mutations, which does a reasonable,
                # but not completely secure job ensuring a property wasn't changed.
                guards = self.make_guards(GuardBuilder.BOOL_FALSE)
            else:
                guards = self.make_guards(GuardBuilder.DICT_KEYS)

            # store key variables in global location for reconstruction
            for key in value.keys():
                if self.tensor_can_be_dict_key(key):
                    self.tx.store_dict_key(global_key_name(key), key)

            def index_source(key):
                if self.tensor_can_be_dict_key(key):
                    return GlobalWeakRefSource(global_key_name(key))
                else:
                    return key

            result = {
                k: VariableBuilder(
                    self.tx, GetItemSource(self.get_source(), index_source(k))
                )(value[k]).add_guards(guards)
                for k in value.keys()
            }

            if istype(value, collections.defaultdict):
                result = DefaultDictVariable(
                    result, type(value), value.default_factory, guards=guards
                )
            else:
                result = ConstDictVariable(result, type(value), guards=guards)

            return self.tx.output.side_effects.track_dict(self.source, value, result)
        elif isinstance(value, torch.nn.Module):
            return self.wrap_module(value)
        elif ConstantVariable.is_literal(value):  # non-atomic literals
            return self.wrap_literal(value)
        elif istype(value, frozenset) and (
            all(is_allowed(x) or ConstantVariable.is_literal(x) for x in value)
        ):
            # For frozenset, we can guard by object ID instead of value
            # equality, this allows us to handle non-literal values
            return ConstantVariable(
                value=value,
                source=self.source,
                guards=make_guards(GuardBuilder.ID_MATCH),
            )
        elif isinstance(value, enum.Enum):
            return EnumVariable(
                value=value,
                source=self.source,
                guards=make_guards(GuardBuilder.ID_MATCH),
            )
        elif is_builtin_callable(value):
            return BuiltinVariable(
                value,
                source=self.source,
                guards=make_guards(GuardBuilder.BUILTIN_MATCH),
            )
        elif is_allowed(value):
            return TorchVariable(
                value,
                source=self.source,
                guards=make_guards(GuardBuilder.FUNCTION_MATCH),
            )
        elif is_typing(value):
            # typing.List, typing.Mapping, etc.
            return TypingVariable(
                value,
                source=self.source,
                guards=make_guards(GuardBuilder.ID_MATCH),
            )
        elif is_numpy(value):
            return NumpyVariable(
                value,
                source=self.source,
                guards=make_guards(
                    GuardBuilder.FUNCTION_MATCH
                    if callable(value)
                    else GuardBuilder.TYPE_MATCH
                ),
            )
        elif (
            istype(value, (type, types.FunctionType))
            and skipfiles.check(getfile(value), allow_torch=True)
            and not inspect.getattr_static(value, "_torchdynamo_inline", False)
        ):
            return SkipFilesVariable(
                value,
                source=self.source,
                guards=make_guards(GuardBuilder.FUNCTION_MATCH),
            )
        # NB: These can't be put in type_dispatch, they have to run later
        elif istype(value, (types.FunctionType, torch.jit.ScriptFunction)):
            return UserFunctionVariable(
                value,
                source=self.source,
                guards=make_guards(GuardBuilder.FUNCTION_MATCH),
            )
        elif istype(value, (types.ModuleType, replay_record.DummyModule)):
            return PythonModuleVariable(
                value,
                source=self.source,
                guards=make_guards(GuardBuilder.PYMODULE_MATCH),
            )
        elif istype(value, torch.autograd.function.FunctionMeta):
            return AutogradFunctionVariable(
                value,
                source=self.source,
                guards=make_guards(GuardBuilder.FUNCTION_MATCH),
            )
        elif isinstance(value, torch.autograd.function.FunctionCtx):
            # The autograd.function context
            return self.tx.output.side_effects.track_object_existing(
                self.source,
                value,
                AutogradFunctionContextVariable(
                    value,
                    source=self.source,
                    guards=make_guards(GuardBuilder.TYPE_MATCH),
                ),
            )
        elif (
            isinstance(value, types.MethodType)
            and istype(
                getattr(value, "__self__", None), torch.autograd.function.FunctionMeta
            )
            and getattr(value, "__name__", "") == "apply"
            and value == getattr(value.__self__, "apply", None)
        ):
            # handle aliased autograd function `apply` calls
            return GetAttrVariable(
                AutogradFunctionVariable(
                    value.__self__,
                    source=self.source,
                    guards=make_guards(GuardBuilder.FUNCTION_MATCH),
                ),
                "apply",
            )
        elif HAS_NUMPY and isinstance(value, np.number):
            return self.wrap_unspecialized_primitive(value)
        elif DataClassVariable.is_matching_object(value):
            return DataClassVariable.wrap(self, value).add_guards(
                make_guards(GuardBuilder.TYPE_MATCH)
            )
        elif HFPretrainedConfigVariable.is_matching_object(value):
            return HFPretrainedConfigVariable(
                value, guards=make_guards(GuardBuilder.TYPE_MATCH)
            )
        elif isinstance(value, HigherOrderOperator):
            return TorchHigherOrderOperator(
                value,
                guards=self.make_guards(
                    GuardBuilder.TYPE_MATCH, GuardBuilder.NAME_MATCH
                ),
            )
        elif type(value).__name__ == "builtin_function_or_method" and isinstance(
            value.__self__, torch_special_class_types
        ):
            return TorchVariable(
                value,
                guards=make_guards(GuardBuilder.FUNCTION_MATCH),
            )
        elif isinstance(value, torch.cuda.streams.Stream):
            return CUDAStreamVariable(
                None,
                value,
                source=self.source,
                guards=self.make_guards(GuardBuilder.ID_MATCH),
            )
        elif issubclass(type(value), type):
            # TODO(whc) the following seems preferable but breaks some tests, debug
            # elif inspect.isclass(value):
            return UserDefinedClassVariable(
                value,
                source=self.source,
                guards=make_guards(GuardBuilder.FUNCTION_MATCH),
            )
        elif isinstance(value, types.MethodType) and isinstance(
            value.__self__, torch.nn.Module
        ):
            # don't let MethodTypes fall through to UserDefinedObject,
            # which doesn't support 'CALL_FUNCTION'

            # TODO(whc): Why do we limit this to methods on NNModules?
            # I don't have a good reason for this, but it preserves the existing behavior
            # for MBartForConditionalGeneration, which generates many graph breaks and OOMs otherwise.
            # I suspect we probably want to relax this check and dig deeper there.

            # In order to construct a MethodVariable in Dynamo, we start with an actual method obj from python,
            # but need to separately wrap its underlying `__func__` and its `self` argument.  We wrap `self` here
            # and then `__func__` gets wrapped inside UserMethodVariable.
            self_obj = VariableBuilder(
                self.tx, source=AttrSource(self.source, "__self__")
            )(value.__self__)
            assert self_obj and isinstance(
                self_obj, VariableTracker
            ), "Failed to produce a valid self obj"
            return UserMethodVariable(
                value.__func__,
                self_obj,
                source=self.source,
                guards=make_guards(GuardBuilder.FUNCTION_MATCH),
            )
        elif (
            istype(value, contextlib.nullcontext)
            and inspect.getattr_static(value, "enter_result", None) is None
        ):
            return NullContextVariable(
                source=self.source,
                guards=make_guards(GuardBuilder.FUNCTION_MATCH),
            )
        else:
            result = UserDefinedObjectVariable(
                value,
                source=self.source,
                guards=self.make_guards(GuardBuilder.TYPE_MATCH),
            )
            if not SideEffects.cls_supports_mutation_side_effects(type(value)):
                # don't allow STORE_ATTR mutation with custom __setattr__
                return result
            return self.tx.output.side_effects.track_object_existing(
                self.source, value, result
            )

    def tensor_can_be_dict_key(self, value):
        # only allow Parameter and another specific Tensor can be used as dict key
        return (
            isinstance(value, torch.nn.Parameter)
            or isinstance(self.source, AttrSource)
            and self.source.member == "state"
            and isinstance(self.source.base, LocalSource)
        )

    def tensor_should_specialize(self):
        return (
            self.source
            and isinstance(self.source, GetItemSource)
            and isinstance(self.source.base, GetItemSource)
            and self.source.base.index == "params"
            and isinstance(self.source.base.base, GetItemSource)
            and isinstance(self.source.base.base.base, AttrSource)
            and self.source.base.base.base.member == "param_groups"
            and isinstance(self.source.base.base.base.base, LocalSource)
            and (
                isinstance(
                    self.tx.f_locals[self.source.base.base.base.base.local_name],
                    torch.optim.Optimizer,
                )
                if self.source.base.base.base.base.local_name in self.tx.f_locals.keys()
                else True
            )
        )

    def wrap_listlike(self, value: Union[tuple, list, odict_values, NamedTuple]):
        # One can index a tensor with a list/tuple. Therefore, we need to
        # have a stricter match.
        if (
            istype(value, (tuple, list))
            and all(
                [isinstance(x, int) or is_numpy_int_type(x) or x is None for x in value]
            )
            and not config.dynamic_shapes
        ):
            guards = self.make_guards(GuardBuilder.EQUALS_MATCH)
        else:
            guards = self.make_guards(GuardBuilder.LIST_LENGTH)
        output = [
            VariableBuilder(self.tx, GetItemSource(self.get_source(), i))(
                item
            ).add_guards(guards)
            for i, item in enumerate(value)
        ]
        result = self.list_type(value)(output, guards=guards)
        if istype(value, list):
            return self.tx.output.side_effects.track_list(self.source, value, result)
        return result

    def wrap_tuple_iterator(self, value: tuple_iterator):
        guards = self.make_guards(GuardBuilder.TUPLE_ITERATOR_LEN)
        output = [
            VariableBuilder(self.tx, TupleIteratorGetItemSource(self.get_source(), i))(
                tuple_iterator_getitem(value, i)
            ).add_guards(guards)
            for i in range(tuple_iterator_len(value))
        ]
        return TupleIteratorVariable(
            output, mutable_local=MutableLocal(), guards=guards
        )

    def wrap_slice_range(self, value: Union[slice, range]):
        items = [
            VariableBuilder(self.tx, AttrSource(self.get_source(), k))(
                getattr(value, k)
            )
            for k in ("start", "stop", "step")
        ]
        if isinstance(value, slice):
            return SliceVariable(
                items, guards=self.make_guards(GuardBuilder.TYPE_MATCH)
            )
        else:
            return RangeVariable(
                items, guards=self.make_guards(GuardBuilder.EQUALS_MATCH)
            )

    def wrap_module(self, value: torch.nn.Module):
        if (
            isinstance(value, (torch.nn.RNN, torch.nn.GRU, torch.nn.LSTM))
            and not config.allow_rnn
        ):
            unimplemented("TorchDynamo purposely graph breaks on RNN, GRU, LSTMs")
        if mutation_guard.is_dynamic_nn_module(value):
            # created dynamically, don't specialize on it
            result = UnspecializedNNModuleVariable(
                value, guards=self.make_guards(GuardBuilder.TYPE_MATCH)
            )
            if not SideEffects.cls_supports_mutation_side_effects(type(value)):
                # don't allow STORE_ATTR mutation with custom __setattr__
                return result
            return self.tx.output.side_effects.track_object_existing(
                self.source, value, result
            )
        elif issubclass(
            value.__class__, torch.nn.parallel.distributed.DistributedDataParallel
        ):
            return UnspecializedNNModuleVariable(
                value, guards=self.make_guards(GuardBuilder.TYPE_MATCH)
            )
        elif getattr(value, "_is_fsdp_managed_module", False):
            # See note [Dynamo treats FSDP wrapped modules as UnspecializedNNModule]
            # in fully_sharded_data_parallel.py for more information

            # we can't do this assert inside FSDP constructor,
            # since we don't know yet whether dynamo will be used
            assert getattr(
                value, "_fsdp_use_orig_params", False
            ), "Dynamo only supports FSDP with use_orig_params=True"

            # Note on FSDP guarding
            # 1. We expect FSDP wrapping mutates an nn module irreversably (no way to de-wrap).
            # 2. Eager FSDP already assumes (requires, but without enforcement) that users don't mutate their
            #    model parameters/structure after FSDP wrapping, because FSDP wouldn't notice or update its FlatParams.
            #
            # Due to (1), once we enter this path we expect not to go back nor have to guard on type
            # or _is_fsdp_managed_module.
            #
            # TODO(whc) We could add a guard on the opposite case, where a user compiled/ran
            # pre-FSDP-wrapped model, then wrapped, to ensure that we recompile with the FSDP handling.
            #
            # Due to (2), we skip guards on inner contents of fsdp_managed modules, by using FSDPNNModuleSource as the
            # guard source.  This behavior is gated on config.skip_fsdp_guards.
            #
            # ID_MATCH is required to disambiguate cases as simple as a unit test that constructs 2 models and wraps
            # them differently with different FSDP configs.  (test_dynamo_distributed.py -k test_fsdp_aot_eager)
            return FSDPManagedNNModuleVariable(
                value,
                guards=self.make_guards(GuardBuilder.TYPE_MATCH, GuardBuilder.ID_MATCH),
                source=self.get_source(),
            )
        else:
            return self.tx.output.register_attr_or_module(
                value,
                self.name,
                source=self.get_source(),
                # Guards are added inside register_attr_or_module
            )

    def wrap_literal(self, value):
        unspec = not config.specialize_int and config.dynamic_shapes
        if unspec and type(value) is torch.Size:
            return SizeVariable(
                [
                    VariableBuilder(self.tx, GetItemSource(self.get_source(), i))(v)
                    for i, v in enumerate(value)
                ],
                guards=self.make_guards(GuardBuilder.LIST_LENGTH),
            )
        elif unspec and type(value) is int:
            # unspecializing int by default, but still
            # specialize for the following conditions
            if (
                value in self._common_constants()
                # Assume integers from global variables want to be specialized
                or not self.source.guard_source().is_local()
                # Assume that integers that came from NN modules want to be
                # specialized (as we don't expect users to be changing the
                # NN modules on the fly)
                or self.source.guard_source().is_nn_module()
            ):
                return ConstantVariable(
                    value=value,
                    guards=self.make_guards(GuardBuilder.CONSTANT_MATCH),
                )
            else:
                return self.wrap_unspecialized_primitive(value)
        else:
            return ConstantVariable(
                value=value,
                guards=self.make_guards(GuardBuilder.CONSTANT_MATCH),
            )

    def wrap_tensor(self, value: torch.Tensor):
        source = self.get_source()

        if (
            source.guard_source().is_nn_module()
            and not source.guard_source().is_fsdp_module()
        ):
            return self.tx.output.register_attr_or_module(
                value,
                self.name,
                source=source,
                # Guards are done inside register_attr_or_module
                # guards=self.make_guards(GuardBuilder.TENSOR_MATCH),
            )

        if is_constant_source(source):
            return self.tx.output.register_attr_or_module(
                value,
                re.sub(r"[^a-zA-Z0-9]+", "_", self.name),
                source=source,
                # Guards are added inside register_attr_or_module
            )

        if type(value) in config.traceable_tensor_subclasses:
            # Ordinarily, we would fakeify a tensor so that it can get dynamic
            # shapes and be computed on without triggering actual operations.
            # However, how can we fakeify a tensor subclass?  Ordinary
            # inheritance (nor multiple inheritance) won't work work.
            #
            # Instead, our plan is to *manually simulate* the tensor subclass
            # inheriting from a fake tensor with dynamo.  This means our
            # data representation for a tensor subclass will be a fake tensor
            # + tensor subclass type + any extra data the subclass may have
            # been storing on the tensor.  Because all Python accesses are
            # mediated through TensorWithTFOverrideVariable, we can ensure
            # that we dispatch differently, e.g., according to
            # __torch_function__
            #
            # To simplify things for now, the __dict__ tracking bits haven't
            # been implemented yet, but they can be added into this design at
            # a later point in time.
            ignore_subclass = True
        else:
            assert type(value) in (torch.Tensor, torch.nn.Parameter)
            ignore_subclass = False

        is_duplicate_tensor = source in self.tx.output.input_source_to_var
        if is_duplicate_tensor:
            return self.tx.output.input_source_to_var[source]

        tensor_proxy = self.tx.output.create_graph_input(
            re.sub(r"[^a-zA-Z0-9]+", "_", self.name), type(value)
        )
        tensor_variable = wrap_fx_proxy(
            tx=self.tx,
            proxy=tensor_proxy,
            example_value=value,
            guards=self.make_guards(GuardBuilder.TENSOR_MATCH),
            should_specialize=self.tensor_should_specialize(),
            ignore_subclass=ignore_subclass,
            source=source,
        )
        self.tx.output.input_source_to_var[source] = tensor_variable
        assert "tensor_dict" not in tensor_proxy.node.meta
        tensor_proxy.node.meta["tensor_dict"] = value.__dict__.copy()

        # TODO: I think the result is guaranteed to be fake with
        # ignore_subclass changes
        fake_tensor_value = None
        example_value = tensor_variable.proxy.node.meta["example_value"]
        if isinstance(example_value, torch._subclasses.fake_tensor.FakeTensor):
            fake_tensor_value = example_value

        self.tx.output.add_grapharg(GraphArg(source, value, False, fake_tensor_value))

        if type(value) in config.traceable_tensor_subclasses:
            subclass_torch_function__func = value.__torch_function__.__func__
            subclass_type = type(value)
            # NB: This is slightly misnamed, a tensor subclass might not have
            # any explicit __torch_function__ implementation and is relying
            # on the default inherited from torch.Tensor
            return TensorWithTFOverrideVariable(
                tensor_variable,
                source,
                subclass_torch_function__func,
                subclass_type,
            )

        return tensor_variable

    def wrap_unspecialized_primitive(self, value):
        if self.name in self.tx.output.unspec_variable_map:
            return self.tx.output.unspec_variable_map[self.name]
        else:
            # NB: We do not do float.  For motivation, see
            # https://docs.google.com/document/d/1INSCdYu1PxXcr43HrD82OudeEuS-qxQe1yZmLg2wy6A/edit
            # but the general idea is that we generate kernels that can
            # take unspecialized floats and use them in sizevar computation
            if (
                config.dynamic_shapes
                and isinstance(value, int)
                and not is_constant_source(self.get_source())
            ):
                if value < 0 or torch._dynamo.config.specialize_int:
                    # Negative values don't create_symbol correctly,
                    # so make sure we do a constant in this case.
                    #
                    # Also, if specialize_int is False, also return
                    # a constant (but this should have been handled
                    # in the caller, TBH)
                    return ConstantVariable(
                        value=value,
                        guards=self.make_guards(GuardBuilder.CONSTANT_MATCH),
                    )

                shape_env = self.tx.output.shape_env

                dynamic_dim = DimDynamic.DYNAMIC

                wrapped_value = shape_env.create_symintnode(
                    # TODO: This is wrong wrong wrong, create_symbol will
                    # generate something that is non-negative, but this is
                    # not a sound assumption to make.
                    # Not fixing as this was a preexisting condition.
                    shape_env.create_symbol(
                        value,
                        source=self.source,
                        dynamic_dim=dynamic_dim,
                        constraint_dim=None,
                    ),
                    hint=value,
                )
                self.tx.output.tracked_fakes.append(
                    TrackedFake(wrapped_value, self.source, None)
                )
            else:
                wrapped_value = torch.tensor(value)
            if not isinstance(self.get_source(), RandomValueSource):
                guards = {self.get_source().make_guard(GuardBuilder.TYPE_MATCH, True)}
                options = {"guards": guards}
            else:
                options = {}
            options.update({"source": self.get_source()})
            if isinstance(wrapped_value, torch.Tensor):
                options.update({"raw_value": value})

            proxy = self.tx.output.create_graph_input(
                re.sub(r"[^a-zA-Z0-9]+", "_", self.name), type(wrapped_value)
            )

            unspec_var = wrap_fx_proxy_cls(
                UnspecializedPythonVariable,
                tx=self.tx,
                proxy=proxy,
                example_value=wrapped_value,
                **options,
            )
            self.tx.output.unspec_variable_map[self.name] = unspec_var
            if not is_constant_source(self.get_source()):
                if self.tx.export and not isinstance(self.get_source(), LocalSource):
                    raise AssertionError(
                        "Dynamo attempts to add additional input during export: value={}, source={}".format(
                            wrapped_value, self.get_source()
                        )
                    )
                fake_tensor_value = None
                example_value = unspec_var.proxy.node.meta["example_value"]
                if isinstance(example_value, torch._subclasses.fake_tensor.FakeTensor):
                    fake_tensor_value = example_value
                self.tx.output.add_grapharg(
                    GraphArg(
                        self.get_source(),
                        wrapped_value,
                        isinstance(wrapped_value, torch.Tensor),
                        fake_tensor_value,
                        is_tensor=False,
                    )
                )
            return unspec_var


def _dataclasses_fields_lambda(obj):
    if isinstance(obj, UserDefinedObjectVariable):
        value = obj.value
    elif isinstance(obj, DataClassVariable):
        value = obj.user_cls
    else:
        unimplemented(f"Dataclass fields handling fails for type {obj}")
    items = []
    for field in dataclasses.fields(value):
        source = None
        if obj.source:
            source = GetItemSource(
                AttrSource(obj.source, "__dataclass_fields__"), field.name
            )
        items.append(UserDefinedObjectVariable(field, source=source).add_options(obj))
    return TupleVariable(items).add_options(obj)


def wrap_fx_proxy(tx, proxy, example_value=None, **options):
    return wrap_fx_proxy_cls(
        target_cls=TensorVariable,
        tx=tx,
        proxy=proxy,
        example_value=example_value,
        **options,
    )


# Note: Unfortunate split due to some gross classes existing that subclass TensorVariable
# Should be compositional instead
def wrap_fx_proxy_cls(
    target_cls, tx, proxy, example_value=None, ignore_subclass=False, **options
):
    from ..symbolic_convert import InstructionTranslatorBase

    assert isinstance(tx, InstructionTranslatorBase)
    if "guards" in options and options["guards"] is not None:
        tx.output.guards.update(options["guards"])

    assert "example_value" not in proxy.node.meta, f"{proxy.node.meta['example_value']}"

    initial_example_value = example_value

    def _clone_input(value):
        if isinstance(value, torch.Tensor):
            # tensor subclasses will not be converted to FakeTensors and need to be cloned
            if not isinstance(value, torch._subclasses.fake_tensor.FakeTensor):
                # NB: ensure strides are preserved
                value = clone_input(value)

        return value

    with preserve_rng_state():
        if example_value is None:
            example_value = get_fake_value(proxy.node, tx)

        # Handle recursive calls here
        elif isinstance(example_value, FakeTensor):
            pass

        elif isinstance(example_value, torch.Tensor):
            if tx.export:
                # The legacy behavior for real value cache with subclasses was
                # to perform a clone WITHOUT preserving the subclass.  It's
                # not entirely clear this is what you actually want though.
                with torch._C.DisableTorchFunctionSubclass():
                    proxy.tracer.real_value_cache[proxy.node] = _clone_input(
                        example_value
                    )
            # NB: If we're ignoring subclass, then the expectation is you will
            # take the returned TensorVariable and wrap it into a more
            # accurate TensorVariable that is able to track subclass-ness;
            # otherwise this is wrong!
            kwargs = {
                "ignore_subclass": ignore_subclass,
                "is_tensor": target_cls is TensorVariable,
            }
            assert "source" in options and options["source"] is not None
            kwargs["source"] = options["source"]
            example_value = wrap_to_fake_tensor_and_record(
                example_value, tx=tx, **kwargs
            )

    if isinstance(example_value, torch.Tensor):
        is_parameter = isinstance(example_value, torch.nn.Parameter)
        should_specialize = options.pop("should_specialize", False)
        if is_parameter or should_specialize:
            specialized_value = initial_example_value
        else:
            specialized_value = None

        # NB: In most (all?) cases, this does not actually do a clone.
        # (WARNING: this means that if we mutate metadata on the fake
        # tensor, the stored example value will update too!)
        example_value = _clone_input(example_value)
        proxy.node.meta["example_value"] = example_value
        specialized_props = target_cls.specialize(example_value)
        if isinstance(example_value, torch._subclasses.fake_tensor.FakeTensor):
            # NB: This will be wrong for ignore_subclass; fix it up later!
            specialized_props["class_type"] = (
                torch.nn.Parameter if is_parameter else torch.Tensor
            )

        specialized_props["specialized_value"] = specialized_value

        options.update(specialized_props)
        return target_cls(proxy, **options)
    elif (
        hasattr(proxy.node.target, "__name__")
        and proxy.node.target.__name__ == "set_state"
        and isinstance(proxy.node.target.__self__, torch._C.Generator)
        or proxy.node.target == torch.random.set_rng_state
    ):
        from . import TorchVariable

        return TorchVariable(proxy.node.target)
    elif (
        proxy.node.target == torch._C._DisableFuncTorch
        or proxy.node.target == torch.cuda._is_in_bad_fork
    ):
        from . import UserDefinedObjectVariable

        return UserDefinedObjectVariable(example_value)
    elif istype(example_value, (int, bool, float)) and config.dynamic_shapes:
        proxy.node.meta["example_value"] = example_value
        return SymNodeVariable.create(tx, proxy, example_value, **options)
    elif istype(example_value, torch.Size) and config.dynamic_shapes:
        proxy.node.meta["example_value"] = example_value
        sizes = []
        for i, v in enumerate(example_value):
            proxy_i = proxy[i]
            sizes.append(SymNodeVariable.create(tx, proxy_i, v, **options))
        return SizeVariable(sizes, proxy, **options)
    elif istype(example_value, int) and proxy.node.target in (
        torch.seed,
        operator.mod,
        # some mac builds are missing torch.distributed.get_rank()
        getattr(torch.distributed, "get_rank", _missing),
        getattr(torch.distributed, "get_world_size", _missing),
    ):
        if config.dynamic_shapes:
            proxy.node.meta["example_value"] = example_value
            return SymNodeVariable.create(tx, proxy, example_value, **options)
        else:
            return ConstantVariable(example_value, **options)
    elif istype(example_value, torch.Size) and all(
        [isinstance(x, int) for x in example_value]
    ):
        sizes = [ConstantVariable(x) for x in example_value]
        return SizeVariable(sizes, **options)
    elif isinstance(example_value, (tuple, list)):
        unpacked = []
        for i, val in enumerate(example_value):
            if val is None:
                # nn.MultiheadAttention() can return None, see issue #175
                unpacked.append(
                    ConstantVariable(None, **options),
                )
            else:
                unpacked.append(
                    wrap_fx_proxy_cls(
                        target_cls,
                        tx,
                        proxy.tracer.create_proxy(
                            "call_function", operator.getitem, (proxy, i), {}
                        ),
                        example_value=val,
                        **options,
                    )
                )
        if istype(example_value, tuple):
            return TupleVariable(unpacked, **options)
        elif istype(example_value, (list, immutable_list)):
            return ListVariable(unpacked, mutable_local=MutableLocal(), **options)
        else:
            assert (
                example_value.__class__.__module__ == "torch.return_types"
                or hasattr(example_value, "_fields")
            ), ("namedtuple?")
            return NamedTupleVariable(unpacked, example_value.__class__, **options)
    elif example_value is None or proxy.node.target is torch.manual_seed:
        return ConstantVariable(None, **options)
    elif (
        isinstance(example_value, int)
        and proxy.node.target is torch._utils._element_size
    ):
        proxy.node.meta["example_value"] = example_value
        return ConstantVariable(example_value, **options)
    elif isinstance(example_value, (torch.SymInt, torch.SymFloat)):
        proxy.node.meta["example_value"] = example_value
        return SymNodeVariable(proxy, example_value, **options)
    elif proxy.node.target in [torch.cuda.streams.Stream, torch.cuda.current_stream]:
        proxy.node.meta["example_value"] = example_value
        return CUDAStreamVariable(proxy, example_value, **options)
    elif config.numpy_ndarray_as_tensor and isinstance(example_value, torch_np.ndarray):
        proxy.node.meta["example_value"] = example_value
        return target_cls(proxy, **options)
    elif isinstance(example_value, int) and proxy.node.target in [
        getattr,
        operator.getitem,
    ]:
        proxy.node.meta["example_value"] = example_value
        return ConstantVariable(example_value, **options)
    else:
        unimplemented(
            "torch.* op returned non-Tensor "
            + f"{typestr(example_value)} {proxy.node.op} {proxy.node.target}"
        )


# Tracks the sources of all fake tensors we wrap in Dynamo.
# Used by shape guard computation.
@dataclasses.dataclass
class TrackedFake:
    fake: Union[FakeTensor, SymInt]
    source: Source
    # Is None when fake is SymInt
    constraint_dims: Optional[DimList[DimConstraint]]

    def __hash__(self) -> int:
        return hash((self.fake, self.source.name()))

    def __eq__(self, other: object) -> bool:
        if isinstance(other, TrackedFake):
            return self.fake == other.fake and self.source.name() == other.source.name()
        return False


def wrap_to_fake_tensor_and_record(
    e, tx, ignore_subclass=False, *, source: Optional[Source], is_tensor: bool
):
    if type(e) in (torch.Tensor, torch.nn.Parameter) or (
        ignore_subclass and isinstance(e, torch.Tensor)
    ):
        assert source is not None
        static_shapes, reason = tensor_always_has_static_shape(e, is_tensor)

        name = source.name()

        # Prep for automatic dynamic
        curr_sizes = None
        if name not in tx.output.frame_state:
            # If there is no entry for this source, add the tensor to frame state with its current static size.
            # E.g., {} -> {“x”: [2, 4]}
            curr_sizes = list(e.size())
        else:
            curr_sizes = tx.output.frame_state[name]
            if curr_sizes is not None:
                if e.ndim != len(curr_sizes):
                    # If there is already an entry, and the dim mismatches, replace the frame state entry with None.
                    # E.g. {“x”: [2, 3, 4]} -> {“x”: None}
                    curr_sizes = None
                else:
                    # If there is already an entry, and the dim matches, for every size in the frame state which
                    # disagrees with the current static size, replace it with None. E.g., {“x”: [2, 3]} -> {“x”: [2, None]}
                    for i, dim in enumerate(curr_sizes):
                        if e.size()[i] != dim:
                            curr_sizes[i] = None

        tx.output.frame_state[name] = curr_sizes

        # TODO: index export_constraints ahead of time so we don't have to
        # do a linear scan every time here
        t_id = id(e)
        dim2constraint = {}
        if tx.output.export_constraints:
            for constraint in tx.output.export_constraints:
                if constraint.t_id == t_id:
                    if constraint.dim in dim2constraint:
                        from torch.fx.experimental.symbolic_shapes import (
                            StrictMinMaxConstraint,
                        )

                        dim2constraint[constraint.dim] = StrictMinMaxConstraint(
                            vr=constraint.constraint_range.vr
                            & dim2constraint[constraint.dim].vr,
                            warn_only=False,
                        )
                    else:
                        dim2constraint[constraint.dim] = constraint.constraint_range

        dynamic_dims = None
        constraint_dims = None
        if tx.fake_mode.shape_env is not None:
            dynamic_dims = []
            constraint_dims = []
            for i in range(e.dim()):
                # NB: mark dynamic has precedence over static
                marked_dynamic = i in getattr(e, "_dynamo_dynamic_indices", set())
                marked_static = i in getattr(e, "_dynamo_static_indices", set())

                # NB: both static and dynamic have precedence over
                automatic_dynamic = curr_sizes is None or curr_sizes[i] is None

                # We will process constraints first, as they will imply that we
                # have a dynamic dimension
                # Precedence: export constraints > eager constraints
                constraint = dim2constraint.get(i)
                if constraint is None:
                    if marked_dynamic and not config.allow_ignore_mark_dynamic:
                        constraint = RelaxedUnspecConstraint(warn_only=False)
                    elif not marked_static and automatic_dynamic:
                        constraint = RelaxedUnspecConstraint(warn_only=True)
                constraint_dims.append(constraint)

                # Now, figure out if the dim is dynamic/duck/static
                if constraint is not None or marked_dynamic:
                    # NB: We could assert static_shapes is False here, but it
                    # seems better to allow the user to override policy in this
                    # case
                    dynamic = DimDynamic.DYNAMIC
                elif static_shapes or config.assume_static_by_default or marked_static:
                    dynamic = DimDynamic.STATIC
                else:
                    dynamic = DimDynamic.DUCK
                dynamic_dims.append(dynamic)

        fake_e = wrap_fake_exception(
            lambda: tx.fake_mode.from_tensor(
                e,
                ignore_subclass=ignore_subclass,
                source=source,
                dynamic_dims=dynamic_dims,
                constraint_dims=constraint_dims,
            )
        )
        if is_tensor and not (static_shapes and source.is_nn_module()):
            tx.output.tracked_fakes.append(TrackedFake(fake_e, source, constraint_dims))
        return fake_e
    else:
        return e<|MERGE_RESOLUTION|>--- conflicted
+++ resolved
@@ -52,11 +52,7 @@
     odict_values,
     preserve_rng_state,
     tensor_always_has_static_shape,
-<<<<<<< HEAD
-    tensor_static_reason_to_message,
     torch_np,
-=======
->>>>>>> 59908f9b
     tuple_iterator,
     tuple_iterator_getitem,
     tuple_iterator_len,
