--- conflicted
+++ resolved
@@ -8,12 +8,8 @@
 from ..bytecode_transformation import create_call_function, create_instruction
 from ..exc import unimplemented, Unsupported
 from ..guards import GuardBuilder
-<<<<<<< HEAD
-from ..source import AttrSource
+from ..source import AttrSource, DummyGlobalSource
 from ..stream import StreamMethodContainer
-=======
-from ..source import AttrSource, DummyGlobalSource
->>>>>>> b3272b2c
 from .base import VariableTracker
 from .functions import (
     NestedUserFunctionVariable,
