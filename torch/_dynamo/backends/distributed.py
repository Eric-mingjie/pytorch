--- conflicted
+++ resolved
@@ -6,7 +6,7 @@
 import torch
 from torch import fx
 from torch._dynamo.output_graph import GraphCompileReason
-from torch._dynamo.utils import deepcopy_to_fake_tensor, fake_mode_from_tensors
+from torch._dynamo.utils import deepcopy_to_fake_tensor, detect_fake_mode
 from torch.fx.node import Node
 
 log = logging.getLogger(__name__)
@@ -45,9 +45,11 @@
     try:
         from tabulate import tabulate
 
+        # TODO: Do you really want to log.info this?  It would get
+        # suppressed if log level is too low
         log.info(
-            "\nDDPOptimizer bucket assignments\n"
-            + tabulate(rows, headers=headers, tablefmt="simple_grid")
+            "\nDDPOptimizer bucket assignments\n%s",
+            tabulate(rows, headers=headers, tablefmt="simple_grid"),
         )
     except ImportError:
         log.info(
@@ -147,7 +149,7 @@
         to compile each subgraph. Finally, stiches compiled graphs into one graphmodule
         and returns its callable.
         """
-        fake_mode = fake_mode_from_tensors(example_inputs)
+        fake_mode = detect_fake_mode(example_inputs)
         if fake_mode is None:
             fake_mode = torch._subclasses.fake_tensor.FakeTensorMode()
 
@@ -321,13 +323,7 @@
                         else:
                             curr_submod = real_mod
 
-<<<<<<< HEAD
-                        log.debug(
-                            f"\n---{n.target} graph---\n" + str(curr_submod.graph)
-                        )
-=======
                         log.debug("\n---%s graph---\n%s", n.target, curr_submod.graph)
->>>>>>> 28621208
 
                         # When calling the compiler on the submod, inputs (new_args) are expected to
                         # be FakeTensors already since Dynamo would have made them FakeTensors in the
@@ -355,9 +351,5 @@
         submod_compiler.run(*example_inputs)
         split_gm.recompile()
 
-<<<<<<< HEAD
-        log.debug("\n---final graph---\n" + str(split_gm.graph) + "\n---------------\n")
-=======
         log.debug("\n---final graph---\n%s\n---------------\n", split_gm.graph)
->>>>>>> 28621208
         return split_gm