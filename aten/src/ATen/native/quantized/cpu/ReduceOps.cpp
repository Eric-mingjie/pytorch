#define TORCH_ASSERT_ONLY_METHOD_OPERATORS
#include <ATen/core/Tensor.h>
#include <ATen/Context.h>
#include <ATen/NamedTensorUtils.h>
<<<<<<< HEAD
=======
#include <ATen/NativeFunctions.h>
#include <ATen/native/quantized/cpu/QuantizedOps.h>
>>>>>>> 92c2295a
#include <ATen/native/quantized/cpu/init_qnnpack.h>
#include <ATen/native/quantized/cpu/QnnpackUtils.h>
#include <caffe2/utils/threadpool/pthreadpool-cpp.h>

#ifndef AT_PER_OPERATOR_HEADERS
#include <ATen/Functions.h>
#include <ATen/NativeFunctions.h>
#else
#include <ATen/ops/_empty_affine_quantized.h>         // for _empty_affine_q...
#include <ATen/ops/mean.h>                            // for mean
#include <ATen/ops/mean_native.h>                     // for mean_out_quanti...
#include <ATen/ops/quantize_per_tensor.h>             // for quantize_per_te...
#include <ATen/ops/zeros_like_ops.h>
#endif

namespace at {
namespace native {

DEFINE_DISPATCH(qmean_inner_dim_stub);
DEFINE_DISPATCH(qstd_inner_dim_stub);

// If mean/std is taken in the innermost dims, the fast path can be used.
inline bool is_innnermost_dim(
    const Tensor& self,
    OptionalIntArrayRef opt_dim) {
  if (!opt_dim.has_value()) {
    return true;
  }
  auto dims = opt_dim.value().vec();
  auto ndim = self.dim();
  maybe_wrap_dims(dims, ndim);
  std::sort(dims.begin(), dims.end(), std::greater<int64_t>());
  bool is_innermost = dims.empty() || dims[0] == ndim - 1;
  for (size_t i = 1; i < dims.size(); ++i) {
    is_innermost = is_innermost && (dims[i] == dims[i-1] - 1);
  }
  return is_innermost;
}

inline bool is_mean_inner_dim_fast_path(
    const Tensor& self,
    OptionalIntArrayRef opt_dim,
    c10::optional<ScalarType> opt_dtype) {
  bool is_fast_path =
      is_innnermost_dim(self, opt_dim) &&
      (!opt_dtype.has_value() || opt_dtype.value() == self.scalar_type());
  return is_fast_path;
}

#ifdef USE_PYTORCH_QNNPACK
Tensor qnnpack_mean(const Tensor& input, IntArrayRef dim, bool keepdim) {
  Tensor output;
  TORCH_CHECK(
      input.ndimension() == 4,
      "qnnpack_global_average_pool: Expected input to be 4-dimensional: got ",
      input.ndimension());
  TORCH_CHECK(
      dim.size() == 2,
      "qnnpack_global_average_pool: dim size must be a tuple of two ints");
  TORCH_CHECK(
      dim[0] == 2 && dim[1] == 3,
      "qnnpack_global_average_pool: Reduction dimensions must match last 2 dimensions of input tensor")

  const int64_t batch_size = input.size(0);
  const int64_t inC = input.size(1);
  const int64_t inH = input.size(2);
  const int64_t inW = input.size(3);

  Tensor input_contig = input.contiguous(MemoryFormat::ChannelsLast);

  initQNNPACK();
  const auto scale = input_contig.q_scale();
  const auto zero_point = input_contig.q_zero_point();
  const auto outC = inC;

  output = at::_empty_affine_quantized(
      keepdim ? IntArrayRef{batch_size, outC, 1, 1}
              : IntArrayRef{batch_size, outC},
      at::device(kCPU).dtype(kQUInt8),
      scale,
      zero_point);

  pytorch_qnnp_operator_t qnnpack_operator{nullptr};
  const pytorch_qnnp_status createStatus =
      pytorch_qnnp_create_global_average_pooling_nwc_q8(
          inC,
          zero_point,
          scale,
          zero_point,
          scale,
          std::numeric_limits<uint8_t>::min() /* output min */,
          std::numeric_limits<uint8_t>::max() /* output max */,
          0,
          &qnnpack_operator);

  CAFFE_ENFORCE(
      createStatus == pytorch_qnnp_status_success,
      "failed to create QNNPACK Global Average Pooling operator");
  std::unique_ptr<pytorch_qnnp_operator, QnnpackOperatorDeleter>
      qnnpack_uniq_ptr(qnnpack_operator);

  const pytorch_qnnp_status setupStatus =
      pytorch_qnnp_setup_global_average_pooling_nwc_q8(
          qnnpack_operator,
          batch_size,
          inH * inW,
          (uint8_t*)input_contig.data_ptr<c10::quint8>() /* input data */,
          inC,
          (uint8_t*)output.data_ptr<c10::quint8>() /* output data */,
          outC);
  CAFFE_ENFORCE(
      setupStatus == pytorch_qnnp_status_success,
      "failed to setup QNNPACK Global Average Pooling operator");
  pthreadpool_t threadpool = caffe2::pthreadpool_();
  const pytorch_qnnp_status runStatus =
      pytorch_qnnp_run_operator(qnnpack_operator, threadpool);
  TORCH_INTERNAL_ASSERT(
      runStatus == pytorch_qnnp_status_success,
      "failed to run QNNPACK Global Average Pool operator");
  return output;
}
#endif
Tensor& mean_out_quantized_cpu(
    const Tensor& self,
    OptionalIntArrayRef opt_dim,
    bool keepdim,
    c10::optional<ScalarType> opt_dtype,
    Tensor& result) {
#ifdef USE_PYTORCH_QNNPACK
  if (at::globalContext().qEngine() == at::QEngine::QNNPACK &&
      self.scalar_type() == kQUInt8 && opt_dim.has_value()) {
    auto dim = opt_dim.value();
    // QNNPACK currently is only supported for NCHW + dim=(2, 3)
    // Remove these checks after generic version is implemented.
    if (self.ndimension() == 4 && dim.size() == 2 && dim[0] == 2 && dim[1] == 3) {
      result = qnnpack_mean(self, dim, keepdim);
      return result;
    }
  }
#endif

  // Take average in the innermost dimensions
  if (self.is_contiguous(c10::MemoryFormat::Contiguous) &&
      is_mean_inner_dim_fast_path(self, opt_dim, opt_dtype)) {
    qmean_inner_dim_stub(self.device().type(), self, opt_dim, keepdim, opt_dtype, result);
    return result;
  }
  auto self_dequantized = self.dequantize();
  auto result_dequantized = at::mean(self_dequantized, opt_dim, keepdim, opt_dtype);
  result = at::quantize_per_tensor(
      result_dequantized,
      self.q_scale(),
      self.q_zero_point(),
      opt_dtype.value_or(self.scalar_type()));
  return result;
}

Tensor mean_quantized_cpu(
    const Tensor& self,
    OptionalIntArrayRef opt_dim,
    bool keepdim,
    optional<ScalarType> dtype) {
  Tensor result;
  mean_out_quantized_cpu(self, opt_dim, keepdim, dtype, result);
  return result;
}

Tensor mean_quantized_cpu(
    const Tensor& self,
    DimnameList dim,
    bool keepdim,
    optional<ScalarType> dtype) {
  return mean_quantized_cpu(
      self, dimnames_to_positions(self, dim), keepdim, dtype);
}

Tensor& mean_out_quantized_cpu(
    Tensor& result,
    const Tensor& self,
    DimnameList dim,
    bool keepdim,
    c10::optional<ScalarType> opt_dtype) {
  return mean_out_quantized_cpu(
      self, dimnames_to_positions(self, dim), keepdim, opt_dtype, result);
}

// qstd
inline bool is_std_inner_dim_fast_path(
    const Tensor& self,
    OptionalIntArrayRef dim,
    optional<int64_t> unbiased) {
  // Do not enter fast path if there are too few elements
  IntArrayRef dims = dim.has_value() ? dim.value() : IntArrayRef();
  auto all_dims = std::vector<int64_t>(self.dim());
  std::iota(all_dims.begin(), all_dims.end(), 0);
  dims = dims.empty() ? all_dims : dims;
  bool is_unbiased = unbiased.has_value() ? unbiased.value() : 0;
  int64_t num_ele = 1;
  for (auto d : dims) {
    num_ele *= self.size(d);
  }
  if (num_ele == 1 && is_unbiased) {
    return false;
  }
  return is_innnermost_dim(self, dims);
}

Tensor& std_out_quantized_cpu(
    const Tensor& self,
    OptionalIntArrayRef dim,
    optional<int64_t> unbiased,
    bool keepdim,
    Tensor& result) {
  // Fast path
  if (self.is_contiguous(c10::MemoryFormat::Contiguous) &&
      is_std_inner_dim_fast_path(self, dim, unbiased)) {
    qstd_inner_dim_stub(self.device().type(), self, dim, unbiased, keepdim, result);
    return result;
  }

  // Reference path
  auto self_dequantized = self.dequantize();
  auto result_dequantized = at::std(self_dequantized, dim, unbiased, keepdim);
  result = at::quantize_per_tensor(
      result_dequantized,
      self.q_scale(),
      self.q_zero_point(),
      self.scalar_type());
  return result;
}

Tensor std_quantized_cpu(
    const Tensor& self,
    OptionalIntArrayRef dim,
    optional<int64_t> unbiased,
    bool keepdim) {
  Tensor result;
  std_out_quantized_cpu(self, dim, unbiased, keepdim, result);
  return result;
}

Tensor std_quantized_cpu(
    const Tensor& self,
    DimnameList dim,
    optional<int64_t> unbiased,
    bool keepdim) {
  return std_quantized_cpu(
      self, dimnames_to_positions(self, dim), unbiased, keepdim);
}

Tensor& std_out_quantized_cpu(
    Tensor& result,
    const Tensor& self,
    DimnameList dim,
    optional<int64_t> unbiased,
    bool keepdim) {
  return std_out_quantized_cpu(
      self, dimnames_to_positions(self, dim), unbiased, keepdim, result);
}

} // namespace native
} // namespace at<|MERGE_RESOLUTION|>--- conflicted
+++ resolved
@@ -2,12 +2,8 @@
 #include <ATen/core/Tensor.h>
 #include <ATen/Context.h>
 #include <ATen/NamedTensorUtils.h>
-<<<<<<< HEAD
-=======
-#include <ATen/NativeFunctions.h>
+#include <ATen/native/quantized/cpu/init_qnnpack.h>
 #include <ATen/native/quantized/cpu/QuantizedOps.h>
->>>>>>> 92c2295a
-#include <ATen/native/quantized/cpu/init_qnnpack.h>
 #include <ATen/native/quantized/cpu/QnnpackUtils.h>
 #include <caffe2/utils/threadpool/pthreadpool-cpp.h>
 
@@ -19,6 +15,7 @@
 #include <ATen/ops/mean.h>                            // for mean
 #include <ATen/ops/mean_native.h>                     // for mean_out_quanti...
 #include <ATen/ops/quantize_per_tensor.h>             // for quantize_per_te...
+#include <ATen/ops/std.h>
 #include <ATen/ops/zeros_like_ops.h>
 #endif
 
