#include <ATen/ATen.h>
#include <ATen/TensorIterator.h>
#include <ATen/native/Activation.h>

namespace at {

namespace meta {
TORCH_META_FUNC(glu) (
    const Tensor& self, int64_t dim
) {
  // this can't pass anyway because a 0-dimensional tensor has "size" 1, which
  // can't be evenly halved, but give a nicer error message here.
  TORCH_CHECK(self.dim() > 0, "glu does not support 0-dimensional tensors");
  auto wrap_dim = maybe_wrap_dim(dim, self.dim());
  const int64_t nIn = self.size(wrap_dim);
  TORCH_CHECK(nIn % 2 == 0, "Halving dimension must be even, but dimension ",
              wrap_dim, " is size ", nIn);

  // size output to half of input
  const int64_t selfSize = nIn / 2;
  Tensor firstHalf = self.narrow(wrap_dim, 0, selfSize);
  Tensor secondHalf = self.narrow(wrap_dim, selfSize, selfSize);
  build_borrowing_binary_op(maybe_get_output(), firstHalf, secondHalf);
}
} // namespace meta

namespace native {

// NOLINTNEXTLINE(cppcoreguidelines-avoid-non-const-global-variables)
DEFINE_DISPATCH(glu_stub);
// NOLINTNEXTLINE(cppcoreguidelines-avoid-non-const-global-variables)
DEFINE_DISPATCH(glu_backward_stub);

TORCH_IMPL_FUNC(glu_out) (const Tensor& self, int64_t dim, const Tensor& out) {
  glu_stub(device_type(), *this);
}

Tensor& glu_backward_cpu_out(const Tensor& grad_output, const Tensor& input,
                             int64_t dim, Tensor& grad_input) {
  TORCH_CHECK(input.dim() > 0, "glu does not support 0-dimensional tensors");
  auto wrap_dim = maybe_wrap_dim(dim, input.dim());
  const int64_t nIn = input.size(wrap_dim);
  TORCH_CHECK(nIn % 2 == 0, "Halving dimension must be even, but dimension ",
              wrap_dim, " is size ", nIn);

  grad_input.resize_as_(input);
  const int64_t inputSize = nIn / 2;
  // half tensor
  Tensor firstHalf = input.narrow(wrap_dim, 0, inputSize);
  Tensor secondHalf = input.narrow(wrap_dim, inputSize, inputSize);
  Tensor gradInputfirstHalf = grad_input.narrow(wrap_dim, 0, inputSize);
  Tensor gradInputsecondHalf = grad_input.narrow(wrap_dim, inputSize, inputSize);

  at::sigmoid_out(gradInputfirstHalf, secondHalf);
  // for second gradinput half, can get a better performance by fusion
  auto iter = at::TensorIteratorConfig()
    .add_output(gradInputsecondHalf)
    .add_input(gradInputfirstHalf)
    .add_input(firstHalf)
    .add_input(grad_output)
    .build();
  glu_backward_stub(iter.device_type(), iter);
  gradInputfirstHalf.mul_(grad_output);
  return grad_input;
}

Tensor glu_backward_cpu(const Tensor& grad_output, const Tensor& input, int64_t dim) {
  auto grad_input = at::empty({0}, input.options());
  return glu_backward_cpu_out(grad_output, input, dim, grad_input);
}

<<<<<<< HEAD
=======
Tensor glu_jvp(
    const Tensor& glu,
    const Tensor& x,
    const Tensor& dx,
    int64_t dim
) {
  dim = maybe_wrap_dim(dim, x.dim());
  const auto glu_size = glu.size(dim);
  const auto b = x.narrow(dim, glu_size, glu_size);
  const auto da = dx.narrow(dim, 0, glu_size);
  const auto db = dx.narrow(dim, glu_size, glu_size);
  auto dglu = at::empty_like(glu);
  auto iter = at::TensorIteratorConfig()
    .add_output(dglu)
    .add_input(glu)
    .add_input(b)
    .add_input(da)
    .add_input(db)
    .build();
  glu_jvp_stub(iter.device_type(), iter);
  return dglu;
}

Tensor glu_backward_jvp(
    const Tensor& grad_x,
    const Tensor& grad_glu,
    const Tensor& x,
    const Tensor& dgrad_glu,
    const Tensor& dx,
    int64_t dim
) {
  dim = maybe_wrap_dim(dim, x.dim());
  const auto glu_size = grad_glu.size(dim);
  const auto a = x.narrow(dim, 0, glu_size);
  const auto b = x.narrow(dim, glu_size, glu_size);
  const auto da = dx.narrow(dim, 0, glu_size);
  const auto db = dx.narrow(dim, glu_size, glu_size);
  // grad_x_a = grad_glu * sigmoid(b)
  const auto grad_x_a = grad_x.narrow(dim, 0, glu_size);
  // grad_x_b = grad_x_a * a * (1 - sigmoid(b))
  const auto grad_x_b = grad_x.narrow(dim, glu_size, glu_size);

  const auto sig_b = at::sigmoid(b);
  // TODO: use glu from forward.
  // TODO: fuse kernels.
  const auto glu = a * sig_b;
  const auto db_neg_sig_b = db - db * sig_b;

  // dgrad_x_a = d(grad_glu * sigmoid(b))
  //           = dgrad_glu * sigmoid(b) + grad_glu * sigmoid(b) * (1 - sigmoid(b)) * db
  //           = dgrad_glu * sig_b + grad_x_a * (db - db * sig_b)
  //           = dgrad_glu * sig_b + grad_x_a * db_neg_sig_b
  const auto dgrad_x_a = dgrad_glu * sig_b + grad_x_a * db_neg_sig_b;

  // dgrad_x_b = d(grad_glu * sigmoid(b) * a * (1 - sigmoid(b))
  //           =  d(grad_glu * sigmoid(b)) * a * (1 - sigmoid(b))
  //            + grad_glu * sigmoid(b) * da * (1 - sigmoid(b))
  //            - grad_glu * sigmoid(b) * a * sigmoid(b) * (1 - sigmoid(b)) * db
  //          =   dgrad_x_a * a * (1 - sigmoid(b))
  //           + (grad_glu * sigmoid(b)) * (da * (1 - sigmoid(b)) - a * sigmoid(b) * (1 - sigmoid(b)) * db)
  //          = dgrad_x_a * (a - glu) + grad_x_a * (da - da * sig_b - glu * db_neg_sig_b
  const auto dgrad_x_b = dgrad_x_a * (a - glu) + grad_x_a * (da - da * sig_b - glu * db_neg_sig_b);

  return at::cat({dgrad_x_a, dgrad_x_b}, dim);
}


>>>>>>> 4a57321a
} // at::native
} // at<|MERGE_RESOLUTION|>--- conflicted
+++ resolved
@@ -30,6 +30,8 @@
 DEFINE_DISPATCH(glu_stub);
 // NOLINTNEXTLINE(cppcoreguidelines-avoid-non-const-global-variables)
 DEFINE_DISPATCH(glu_backward_stub);
+// NOLINTNEXTLINE(cppcoreguidelines-avoid-non-const-global-variables)
+DEFINE_DISPATCH(glu_jvp_stub);
 
 TORCH_IMPL_FUNC(glu_out) (const Tensor& self, int64_t dim, const Tensor& out) {
   glu_stub(device_type(), *this);
@@ -69,8 +71,6 @@
   return glu_backward_cpu_out(grad_output, input, dim, grad_input);
 }
 
-<<<<<<< HEAD
-=======
 Tensor glu_jvp(
     const Tensor& glu,
     const Tensor& x,
@@ -138,6 +138,5 @@
 }
 
 
->>>>>>> 4a57321a
 } // at::native
 } // at