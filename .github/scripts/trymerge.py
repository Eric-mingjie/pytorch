--- conflicted
+++ resolved
@@ -72,29 +72,6 @@
         self.url: str = url
         self.status: Optional[str] = status
         self.jobs: JobNameToStateDict = {}
-
-
-class FlakyRule:
-    def __init__(self, name: str, captures: List[str]):
-        self.name = re.compile(name)
-        self.captures = [re.compile(r) for r in captures]
-
-    def matches(self, job: Optional[Dict[str, Any]]) -> bool:
-        return (
-            job is not None
-            and self.name.search(job.get("name", "")) is not None
-            and job.get("failure_captures") is not None
-            and all(
-                any(
-                    r.search(capture) is not None
-                    for capture in job.get("failure_captures", [])
-                )
-                for r in self.captures
-            )
-        )
-
-    def __repr__(self) -> str:
-        return f"FlakyRule[name='{self.name}', captures={self.captures}]"
 
 
 GH_PR_REVIEWS_FRAGMENT = """
@@ -1261,13 +1238,6 @@
         return [MergeRule(**x) for x in rc]
 
 
-@lru_cache(maxsize=None)
-def read_flaky_rules() -> List[FlakyRule]:
-    # NOTE: This is currently hardcoded, can be extended to do per repo rules
-    FLAKY_RULES_URL = "https://raw.githubusercontent.com/pytorch/test-infra/generated-stats/stats/flaky-rules.json"
-    return _get_flaky_rules(FLAKY_RULES_URL)
-
-
 def find_matching_merge_rule(
     pr: GitHubPR,
     repo: Optional[GitRepo] = None,
@@ -1298,7 +1268,6 @@
     reject_reason = f"No rule found to match PR. Please [report]{issue_link} this issue to DevX team."
 
     rules = read_merge_rules(repo, pr.org, pr.project)
-    flaky_rules = read_flaky_rules()
     if not rules:
         reject_reason = f"Rejecting the merge as no rules are defined for the repository in {MERGE_RULE_PATH}"
         raise RuntimeError(reject_reason)
@@ -1318,7 +1287,6 @@
         checks,
         pr.last_commit()["oid"],
         base_rev,
-        flaky_rules,
         ignore_current_checks=ignore_current_checks,
     )
 
@@ -1467,11 +1435,6 @@
     return [
         f"- [{c[0]}]({c[1]})" if c[1] is not None else f"- {c[0]}" for c in checks[:5]
     ]
-
-
-@retries_decorator(rc=[])
-def _get_flaky_rules(url: str) -> List[FlakyRule]:
-    return [FlakyRule(**rule) for rule in gh_fetch_json_list(url)]
 
 
 @retries_decorator()
@@ -1620,7 +1583,6 @@
 
 def is_flaky(
     head_job: Optional[Dict[str, Any]],
-    flaky_rules: List[FlakyRule],
     drci_classifications: Any,
 ) -> bool:
     if not head_job or not drci_classifications:
@@ -1632,14 +1594,8 @@
 
     # Consult the list of flaky failures from Dr.CI
     return any(
-<<<<<<< HEAD
-        head_job["name"] == flaky["name"]
-        for flaky in drci_classifications.get("FLAKY", [])
-    ) or any(rule.matches(head_job) for rule in flaky_rules)
-=======
         full_name == flaky["name"] for flaky in drci_classifications.get("FLAKY", [])
     )
->>>>>>> 371d8ba5
 
 
 def get_classifications(
@@ -1648,7 +1604,6 @@
     checks: Dict[str, JobCheckState],
     head_sha: str,
     merge_base: Optional[str],
-    flaky_rules: List[FlakyRule],
     ignore_current_checks: Optional[List[str]],
 ) -> Dict[str, JobCheckState]:
     # Group by job name without shard id and suffix to correctly identify broken
@@ -1725,6 +1680,9 @@
         name_no_suffix = remove_job_name_suffix(name)
         head_sha_job = head_sha_jobs.get(name_no_suffix, {}).get(name)
 
+        # NB: It's important to note that when it comes to ghstack and broken trunk classification,
+        # the current implementation of trymerge uses the base of the current PR in the stack, i.e.
+        # gh/user/xx/base, while Dr.CI uses the base of the whole stack. Both works though
         if is_broken_trunk(head_sha_job, merge_base_jobs.get(name_no_suffix)):
             checks_with_classifications[name] = JobCheckState(
                 check.name,
@@ -1736,7 +1694,7 @@
             )
             continue
 
-        elif is_flaky(head_sha_job, flaky_rules, drci_classifications):
+        elif is_flaky(head_sha_job, drci_classifications):
             checks_with_classifications[name] = JobCheckState(
                 check.name, check.url, check.status, "FLAKY", check.job_id, check.title
             )
@@ -2028,7 +1986,6 @@
     start_time = time.time()
     last_exception = ""
     elapsed_time = 0.0
-    flaky_rules = read_flaky_rules()
     ignore_current_checks = [
         x[0] for x in ignore_current_checks_info
     ]  # convert to List[str] for convenience
@@ -2066,7 +2023,6 @@
                 checks,
                 pr.last_commit()["oid"],
                 pr.get_merge_base(),
-                flaky_rules,
                 ignore_current_checks=ignore_current_checks,
             )
             pending, failing, _ = categorize_checks(
